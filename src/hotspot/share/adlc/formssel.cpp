/*
 * Copyright (c) 1998, 2024, Oracle and/or its affiliates. All rights reserved.
 * DO NOT ALTER OR REMOVE COPYRIGHT NOTICES OR THIS FILE HEADER.
 *
 * This code is free software; you can redistribute it and/or modify it
 * under the terms of the GNU General Public License version 2 only, as
 * published by the Free Software Foundation.
 *
 * This code is distributed in the hope that it will be useful, but WITHOUT
 * ANY WARRANTY; without even the implied warranty of MERCHANTABILITY or
 * FITNESS FOR A PARTICULAR PURPOSE.  See the GNU General Public License
 * version 2 for more details (a copy is included in the LICENSE file that
 * accompanied this code).
 *
 * You should have received a copy of the GNU General Public License version
 * 2 along with this work; if not, write to the Free Software Foundation,
 * Inc., 51 Franklin St, Fifth Floor, Boston, MA 02110-1301 USA.
 *
 * Please contact Oracle, 500 Oracle Parkway, Redwood Shores, CA 94065 USA
 * or visit www.oracle.com if you need additional information or have any
 * questions.
 *
 */

// FORMS.CPP - Definitions for ADL Parser Forms Classes
#include "adlc.hpp"

#define remaining_buflen(buffer, position) (sizeof(buffer) - ((position) - (buffer)))

//==============================Instructions===================================
//------------------------------InstructForm-----------------------------------
InstructForm::InstructForm(const char *id, bool ideal_only)
  : _ident(id), _ideal_only(ideal_only),
    _localNames(cmpstr, hashstr, Form::arena),
    _effects(cmpstr, hashstr, Form::arena),
    _is_mach_constant(false),
    _needs_constant_base(false),
    _has_call(false)
{
      _ftype = Form::INS;

      _matrule              = nullptr;
      _insencode            = nullptr;
      _constant             = nullptr;
      _is_postalloc_expand  = false;
      _opcode               = nullptr;
      _size                 = nullptr;
      _attribs              = nullptr;
      _predicate            = nullptr;
      _exprule              = nullptr;
      _rewrule              = nullptr;
      _format               = nullptr;
      _peephole             = nullptr;
      _ins_pipe             = nullptr;
      _flag                 = nullptr;
      _uniq_idx             = nullptr;
      _num_uniq             = 0;
      _cisc_spill_operand   = Not_cisc_spillable;// Which operand may cisc-spill
      _cisc_spill_alternate = nullptr;            // possible cisc replacement
      _cisc_reg_mask_name   = nullptr;
      _is_cisc_alternate    = false;
      _is_short_branch      = false;
      _short_branch_form    = nullptr;
      _alignment            = 1;
}

InstructForm::InstructForm(const char *id, InstructForm *instr, MatchRule *rule)
  : _ident(id), _ideal_only(false),
    _localNames(instr->_localNames),
    _effects(instr->_effects),
    _is_mach_constant(instr->_is_mach_constant),
    _needs_constant_base(false),
    _has_call(false)
{
      _ftype = Form::INS;

      _matrule               = rule;
      _insencode             = instr->_insencode;
      _constant              = instr->_constant;
      _is_postalloc_expand   = instr->_is_postalloc_expand;
      _opcode                = instr->_opcode;
      _size                  = instr->_size;
      _attribs               = instr->_attribs;
      _predicate             = instr->_predicate;
      _exprule               = instr->_exprule;
      _rewrule               = instr->_rewrule;
      _format                = instr->_format;
      _peephole              = instr->_peephole;
      _ins_pipe              = instr->_ins_pipe;
      _flag                  = instr->_flag;
      _uniq_idx              = instr->_uniq_idx;
      _num_uniq              = instr->_num_uniq;
      _cisc_spill_operand    = Not_cisc_spillable; // Which operand may cisc-spill
      _cisc_spill_alternate  = nullptr;               // possible cisc replacement
      _cisc_reg_mask_name    = nullptr;
      _is_cisc_alternate     = false;
      _is_short_branch       = false;
      _short_branch_form     = nullptr;
      _alignment             = 1;
     // Copy parameters
     const char *name;
     instr->_parameters.reset();
     for (; (name = instr->_parameters.iter()) != nullptr;)
       _parameters.addName(name);
}

InstructForm::~InstructForm() {
}

InstructForm *InstructForm::is_instruction() const {
  return (InstructForm*)this;
}

bool InstructForm::ideal_only() const {
  return _ideal_only;
}

bool InstructForm::sets_result() const {
  return (_matrule != nullptr && _matrule->sets_result());
}

bool InstructForm::needs_projections() {
  _components.reset();
  for( Component *comp; (comp = _components.iter()) != nullptr; ) {
    if (comp->isa(Component::KILL)) {
      return true;
    }
  }
  return false;
}


bool InstructForm::has_temps() {
  if (_matrule) {
    // Examine each component to see if it is a TEMP
    _components.reset();
    // Skip the first component, if already handled as (SET dst (...))
    Component *comp = nullptr;
    if (sets_result())  comp = _components.iter();
    while ((comp = _components.iter()) != nullptr) {
      if (comp->isa(Component::TEMP)) {
        return true;
      }
    }
  }

  return false;
}

uint InstructForm::num_defs_or_kills() {
  uint   defs_or_kills = 0;

  _components.reset();
  for( Component *comp; (comp = _components.iter()) != nullptr; ) {
    if( comp->isa(Component::DEF) || comp->isa(Component::KILL) ) {
      ++defs_or_kills;
    }
  }

  return  defs_or_kills;
}

// This instruction has an expand rule?
bool InstructForm::expands() const {
  return ( _exprule != nullptr );
}

// This instruction has a late expand rule?
bool InstructForm::postalloc_expands() const {
  return _is_postalloc_expand;
}

// This instruction has a peephole rule?
Peephole *InstructForm::peepholes() const {
  return _peephole;
}

// This instruction has a peephole rule?
void InstructForm::append_peephole(Peephole *peephole) {
  if( _peephole == nullptr ) {
    _peephole = peephole;
  } else {
    _peephole->append_peephole(peephole);
  }
}


// ideal opcode enumeration
const char *InstructForm::ideal_Opcode( FormDict &globalNames )  const {
  if( !_matrule ) return "Node"; // Something weird
  // Chain rules do not really have ideal Opcodes; use their source
  // operand ideal Opcode instead.
  if( is_simple_chain_rule(globalNames) ) {
    const char *src = _matrule->_rChild->_opType;
    OperandForm *src_op = globalNames[src]->is_operand();
    assert( src_op, "Not operand class of chain rule" );
    if( !src_op->_matrule ) return "Node";
    return src_op->_matrule->_opType;
  }
  // Operand chain rules do not really have ideal Opcodes
  if( _matrule->is_chain_rule(globalNames) )
    return "Node";
  return strcmp(_matrule->_opType,"Set")
    ? _matrule->_opType
    : _matrule->_rChild->_opType;
}

// Recursive check on all operands' match rules in my match rule
bool InstructForm::is_pinned(FormDict &globals) {
  if ( ! _matrule)  return false;

  int  index   = 0;
  if (_matrule->find_type("Goto",             index)) return true;
  if (_matrule->find_type("If",               index)) return true;
  if (_matrule->find_type("CountedLoopEnd",   index)) return true;
  if (_matrule->find_type("Return",           index)) return true;
  if (_matrule->find_type("Rethrow",          index)) return true;
  if (_matrule->find_type("TailCall",         index)) return true;
  if (_matrule->find_type("TailJump",         index)) return true;
  if (_matrule->find_type("ForwardException", index)) return true;
  if (_matrule->find_type("Halt",             index)) return true;
  if (_matrule->find_type("Jump",             index)) return true;

  return is_parm(globals);
}

// Recursive check on all operands' match rules in my match rule
bool InstructForm::is_projection(FormDict &globals) {
  if ( ! _matrule)  return false;

  int  index   = 0;
  if (_matrule->find_type("Goto",             index)) return true;
  if (_matrule->find_type("Return",           index)) return true;
  if (_matrule->find_type("Rethrow",          index)) return true;
  if (_matrule->find_type("TailCall",         index)) return true;
  if (_matrule->find_type("TailJump",         index)) return true;
  if (_matrule->find_type("ForwardException", index)) return true;
  if (_matrule->find_type("Halt",             index)) return true;

  return false;
}

// Recursive check on all operands' match rules in my match rule
bool InstructForm::is_parm(FormDict &globals) {
  if ( ! _matrule)  return false;

  int  index   = 0;
  if (_matrule->find_type("Parm",index)) return true;

  return false;
}

bool InstructForm::is_ideal_negD() const {
  return (_matrule && _matrule->_rChild && strcmp(_matrule->_rChild->_opType, "NegD") == 0);
}

// Return 'true' if this instruction matches an ideal 'Copy*' node
int InstructForm::is_ideal_copy() const {
  return _matrule ? _matrule->is_ideal_copy() : 0;
}

// Return 'true' if this instruction is too complex to rematerialize.
int InstructForm::is_expensive() const {
  // We can prove it is cheap if it has an empty encoding.
  // This helps with platform-specific nops like ThreadLocal and RoundFloat.
  if (is_empty_encoding())
    return 0;

  if (is_tls_instruction())
    return 1;

  if (_matrule == nullptr)  return 0;

  return _matrule->is_expensive();
}

// Has an empty encoding if _size is a constant zero or there
// are no ins_encode tokens.
int InstructForm::is_empty_encoding() const {
  if (_insencode != nullptr) {
    _insencode->reset();
    if (_insencode->encode_class_iter() == nullptr) {
      return 1;
    }
  }
  if (_size != nullptr && strcmp(_size, "0") == 0) {
    return 1;
  }
  return 0;
}

int InstructForm::is_tls_instruction() const {
  if (_ident != nullptr &&
      ( ! strcmp( _ident,"tlsLoadP") ||
        ! strncmp(_ident,"tlsLoadP_",9)) ) {
    return 1;
  }

  if (_matrule != nullptr && _insencode != nullptr) {
    const char* opType = _matrule->_opType;
    if (strcmp(opType, "Set")==0)
      opType = _matrule->_rChild->_opType;
    if (strcmp(opType,"ThreadLocal")==0) {
      fprintf(stderr, "Warning: ThreadLocal instruction %s should be named 'tlsLoadP_*'\n",
              (_ident == nullptr ? "nullptr" : _ident));
      return 1;
    }
  }

  return 0;
}


// Return 'true' if this instruction matches an ideal 'If' node
bool InstructForm::is_ideal_if() const {
  if( _matrule == nullptr ) return false;

  return _matrule->is_ideal_if();
}

// Return 'true' if this instruction matches an ideal 'FastLock' node
bool InstructForm::is_ideal_fastlock() const {
  if( _matrule == nullptr ) return false;

  return _matrule->is_ideal_fastlock();
}

// Return 'true' if this instruction matches an ideal 'MemBarXXX' node
bool InstructForm::is_ideal_membar() const {
  if( _matrule == nullptr ) return false;

  return _matrule->is_ideal_membar();
}

// Return 'true' if this instruction matches an ideal 'LoadPC' node
bool InstructForm::is_ideal_loadPC() const {
  if( _matrule == nullptr ) return false;

  return _matrule->is_ideal_loadPC();
}

// Return 'true' if this instruction matches an ideal 'Box' node
bool InstructForm::is_ideal_box() const {
  if( _matrule == nullptr ) return false;

  return _matrule->is_ideal_box();
}

// Return 'true' if this instruction matches an ideal 'Goto' node
bool InstructForm::is_ideal_goto() const {
  if( _matrule == nullptr ) return false;

  return _matrule->is_ideal_goto();
}

// Return 'true' if this instruction matches an ideal 'Jump' node
bool InstructForm::is_ideal_jump() const {
  if( _matrule == nullptr ) return false;

  return _matrule->is_ideal_jump();
}

// Return 'true' if instruction matches ideal 'If' | 'Goto' | 'CountedLoopEnd'
bool InstructForm::is_ideal_branch() const {
  if( _matrule == nullptr ) return false;

  return _matrule->is_ideal_if() || _matrule->is_ideal_goto();
}


// Return 'true' if this instruction matches an ideal 'Return' node
bool InstructForm::is_ideal_return() const {
  if( _matrule == nullptr ) return false;

  // Check MatchRule to see if the first entry is the ideal "Return" node
  int  index   = 0;
  if (_matrule->find_type("Return",index)) return true;
  if (_matrule->find_type("Rethrow",index)) return true;
  if (_matrule->find_type("TailCall",index)) return true;
  if (_matrule->find_type("TailJump",index)) return true;
  if (_matrule->find_type("ForwardException", index)) return true;

  return false;
}

// Return 'true' if this instruction matches an ideal 'Halt' node
bool InstructForm::is_ideal_halt() const {
  int  index   = 0;
  return _matrule && _matrule->find_type("Halt",index);
}

// Return 'true' if this instruction matches an ideal 'SafePoint' node
bool InstructForm::is_ideal_safepoint() const {
  int  index   = 0;
  return _matrule && _matrule->find_type("SafePoint",index);
}

// Return 'true' if this instruction matches an ideal 'Nop' node
bool InstructForm::is_ideal_nop() const {
  return _ident && _ident[0] == 'N' && _ident[1] == 'o' && _ident[2] == 'p' && _ident[3] == '_';
}

bool InstructForm::is_ideal_control() const {
  if ( ! _matrule)  return false;

  return is_ideal_return() || is_ideal_branch() || _matrule->is_ideal_jump() || is_ideal_halt();
}

// Return 'true' if this instruction matches an ideal 'Call' node
Form::CallType InstructForm::is_ideal_call() const {
  if( _matrule == nullptr ) return Form::invalid_type;

  // Check MatchRule to see if the first entry is the ideal "Call" node
  int  idx   = 0;
  if(_matrule->find_type("CallStaticJava",idx))   return Form::JAVA_STATIC;
  idx = 0;
  if(_matrule->find_type("Lock",idx))             return Form::JAVA_STATIC;
  idx = 0;
  if(_matrule->find_type("Unlock",idx))           return Form::JAVA_STATIC;
  idx = 0;
  if(_matrule->find_type("CallDynamicJava",idx))  return Form::JAVA_DYNAMIC;
  idx = 0;
  if(_matrule->find_type("CallRuntime",idx))      return Form::JAVA_RUNTIME;
  idx = 0;
  if(_matrule->find_type("CallLeaf",idx))         return Form::JAVA_LEAF;
  idx = 0;
  if(_matrule->find_type("CallLeafNoFP",idx))     return Form::JAVA_LEAF;
  idx = 0;
  if(_matrule->find_type("CallLeafVector",idx))   return Form::JAVA_LEAF;
  idx = 0;

  return Form::invalid_type;
}

// Return 'true' if this instruction matches an ideal 'Load?' node
Form::DataType InstructForm::is_ideal_load() const {
  if( _matrule == nullptr ) return Form::none;

  return  _matrule->is_ideal_load();
}

// Return 'true' if this instruction matches an ideal 'LoadKlass' node
bool InstructForm::skip_antidep_check() const {
  if( _matrule == nullptr ) return false;

  return  _matrule->skip_antidep_check();
}

// Return 'true' if this instruction matches an ideal 'Load?' node
Form::DataType InstructForm::is_ideal_store() const {
  if( _matrule == nullptr ) return Form::none;

  return  _matrule->is_ideal_store();
}

// Return 'true' if this instruction matches an ideal vector node
bool InstructForm::is_vector() const {
  if( _matrule == nullptr ) return false;

  return _matrule->is_vector();
}


// Return the input register that must match the output register
// If this is not required, return 0
uint InstructForm::two_address(FormDict &globals) {
  uint  matching_input = 0;
  if(_components.count() == 0) return 0;

  _components.reset();
  Component *comp = _components.iter();
  // Check if there is a DEF
  if( comp->isa(Component::DEF) ) {
    // Check that this is a register
    const char  *def_type = comp->_type;
    const Form  *form     = globals[def_type];
    OperandForm *op       = form->is_operand();
    if( op ) {
      if( op->constrained_reg_class() != nullptr &&
          op->interface_type(globals) == Form::register_interface ) {
        // Remember the local name for equality test later
        const char *def_name = comp->_name;
        // Check if a component has the same name and is a USE
        do {
          if( comp->isa(Component::USE) && strcmp(comp->_name,def_name)==0 ) {
            return operand_position_format(def_name);
          }
        } while( (comp = _components.iter()) != nullptr);
      }
    }
  }

  return 0;
}


// when chaining a constant to an instruction, returns 'true' and sets opType
Form::DataType InstructForm::is_chain_of_constant(FormDict &globals) {
  const char *dummy  = nullptr;
  const char *dummy2 = nullptr;
  return is_chain_of_constant(globals, dummy, dummy2);
}
Form::DataType InstructForm::is_chain_of_constant(FormDict &globals,
                const char * &opTypeParam) {
  const char *result = nullptr;

  return is_chain_of_constant(globals, opTypeParam, result);
}

Form::DataType InstructForm::is_chain_of_constant(FormDict &globals,
                const char * &opTypeParam, const char * &resultParam) {
  Form::DataType  data_type = Form::none;
  if ( ! _matrule)  return data_type;

  // !!!!!
  // The source of the chain rule is 'position = 1'
  uint         position = 1;
  const char  *result   = nullptr;
  const char  *name     = nullptr;
  const char  *opType   = nullptr;
  // Here base_operand is looking for an ideal type to be returned (opType).
  if ( _matrule->is_chain_rule(globals)
       && _matrule->base_operand(position, globals, result, name, opType) ) {
    data_type = ideal_to_const_type(opType);

    // if it isn't an ideal constant type, just return
    if ( data_type == Form::none ) return data_type;

    // Ideal constant types also adjust the opType parameter.
    resultParam = result;
    opTypeParam = opType;
    return data_type;
  }

  return data_type;
}

// Check if a simple chain rule
bool InstructForm::is_simple_chain_rule(FormDict &globals) const {
  if( _matrule && _matrule->sets_result()
      && _matrule->_rChild->_lChild == nullptr
      && globals[_matrule->_rChild->_opType]
      && globals[_matrule->_rChild->_opType]->is_opclass() ) {
    return true;
  }
  return false;
}

// check for structural rematerialization
bool InstructForm::rematerialize(FormDict &globals, RegisterForm *registers ) {
  bool   rematerialize = false;

  Form::DataType data_type = is_chain_of_constant(globals);
  if( data_type != Form::none )
    rematerialize = true;

  // Constants
  if( _components.count() == 1 && _components[0]->is(Component::USE_DEF) )
    rematerialize = true;

  // Pseudo-constants (values easily available to the runtime)
  if (is_empty_encoding() && is_tls_instruction())
    rematerialize = true;

  // 1-input, 1-output, such as copies or increments.
  if( _components.count() == 2 &&
      _components[0]->is(Component::DEF) &&
      _components[1]->isa(Component::USE) )
    rematerialize = true;

  // Check for an ideal 'Load?' and eliminate rematerialize option
  if ( is_ideal_load() != Form::none || // Ideal load?  Do not rematerialize
       is_ideal_copy() != Form::none || // Ideal copy?  Do not rematerialize
       is_expensive()  != Form::none) { // Expensive?   Do not rematerialize
    rematerialize = false;
  }

  // Always rematerialize the flags.  They are more expensive to save &
  // restore than to recompute (and possibly spill the compare's inputs).
  if( _components.count() >= 1 ) {
    Component *c = _components[0];
    const Form *form = globals[c->_type];
    OperandForm *opform = form->is_operand();
    if( opform ) {
      // Avoid the special stack_slots register classes
      const char *rc_name = opform->constrained_reg_class();
      if( rc_name ) {
        if( strcmp(rc_name,"stack_slots") ) {
          // Check for ideal_type of RegFlags
          const char *type = opform->ideal_type( globals, registers );
          if( (type != nullptr) && !strcmp(type, "RegFlags") )
            rematerialize = true;
        } else
          rematerialize = false; // Do not rematerialize things target stk
      }
    }
  }

  return rematerialize;
}

// loads from memory, so must check for anti-dependence
bool InstructForm::needs_anti_dependence_check(FormDict &globals) const {
  if ( skip_antidep_check() ) return false;

  // Machine independent loads must be checked for anti-dependences
  if( is_ideal_load() != Form::none )  return true;

  // !!!!! !!!!! !!!!!
  // TEMPORARY
  // if( is_simple_chain_rule(globals) )  return false;

  // String.(compareTo/equals/indexOf/hashCode) and Arrays.(equals/hashCode)
  // use many memorys edges, but writes none
  if( _matrule && _matrule->_rChild &&
      ( strcmp(_matrule->_rChild->_opType,"StrComp"    )==0 ||
        strcmp(_matrule->_rChild->_opType,"StrEquals"  )==0 ||
        strcmp(_matrule->_rChild->_opType,"StrIndexOf" )==0 ||
        strcmp(_matrule->_rChild->_opType,"StrIndexOfChar" )==0 ||
        strcmp(_matrule->_rChild->_opType,"CountPositives" )==0 ||
        strcmp(_matrule->_rChild->_opType,"AryEq"      )==0 ||
        strcmp(_matrule->_rChild->_opType,"VectorizedHashCode")==0 ))
    return true;

  // Check if instruction has a USE of a memory operand class, but no defs
  bool USE_of_memory  = false;
  bool DEF_of_memory  = false;
  Component     *comp = nullptr;
  ComponentList &components = (ComponentList &)_components;

  components.reset();
  while( (comp = components.iter()) != nullptr ) {
    const Form  *form = globals[comp->_type];
    if( !form ) continue;
    OpClassForm *op   = form->is_opclass();
    if( !op ) continue;
    if( form->interface_type(globals) == Form::memory_interface ) {
      if( comp->isa(Component::USE) ) USE_of_memory = true;
      if( comp->isa(Component::DEF) ) {
        OperandForm *oper = form->is_operand();
        if( oper && oper->is_user_name_for_sReg() ) {
          // Stack slots are unaliased memory handled by allocator
          oper = oper;  // debug stopping point !!!!!
        } else {
          DEF_of_memory = true;
        }
      }
    }
  }
  return (USE_of_memory && !DEF_of_memory);
}


int InstructForm::memory_operand(FormDict &globals) const {
  // Machine independent loads must be checked for anti-dependences
  // Check if instruction has a USE of a memory operand class, or a def.
  int USE_of_memory  = 0;
  int DEF_of_memory  = 0;
  const char*    last_memory_DEF = nullptr; // to test DEF/USE pairing in asserts
  const char*    last_memory_USE = nullptr;
  Component     *unique          = nullptr;
  Component     *comp            = nullptr;
  ComponentList &components      = (ComponentList &)_components;

  components.reset();
  while( (comp = components.iter()) != nullptr ) {
    const Form  *form = globals[comp->_type];
    if( !form ) continue;
    OpClassForm *op   = form->is_opclass();
    if( !op ) continue;
    if( op->stack_slots_only(globals) )  continue;
    if( form->interface_type(globals) == Form::memory_interface ) {
      if( comp->isa(Component::DEF) ) {
        last_memory_DEF = comp->_name;
        DEF_of_memory++;
        unique = comp;
      } else if( comp->isa(Component::USE) ) {
        if( last_memory_DEF != nullptr ) {
          assert(0 == strcmp(last_memory_DEF, comp->_name), "every memory DEF is followed by a USE of the same name");
          last_memory_DEF = nullptr;
        }
        // Handles same memory being used multiple times in the case of BMI1 instructions.
        if (last_memory_USE != nullptr) {
          if (strcmp(comp->_name, last_memory_USE) != 0) {
            USE_of_memory++;
          }
        } else {
          USE_of_memory++;
        }
        last_memory_USE = comp->_name;

        if (DEF_of_memory == 0)  // defs take precedence
          unique = comp;
      } else {
        assert(last_memory_DEF == nullptr, "unpaired memory DEF");
      }
    }
  }
  assert(last_memory_DEF == nullptr, "unpaired memory DEF");
  assert(USE_of_memory >= DEF_of_memory, "unpaired memory DEF");
  USE_of_memory -= DEF_of_memory;   // treat paired DEF/USE as one occurrence
  if( (USE_of_memory + DEF_of_memory) > 0 ) {
    if( is_simple_chain_rule(globals) ) {
      //fprintf(stderr, "Warning: chain rule is not really a memory user.\n");
      //((InstructForm*)this)->dump();
      // Preceding code prints nothing on sparc and these insns on intel:
      // leaP8 leaP32 leaPIdxOff leaPIdxScale leaPIdxScaleOff leaP8 leaP32
      // leaPIdxOff leaPIdxScale leaPIdxScaleOff
      return NO_MEMORY_OPERAND;
    }

    if( DEF_of_memory == 1 ) {
      assert(unique != nullptr, "");
      if( USE_of_memory == 0 ) {
        // unique def, no uses
      } else {
        // // unique def, some uses
        // // must return bottom unless all uses match def
        // unique = nullptr;
#ifdef S390
        // This case is important for move instructions on s390x.
        // On other platforms (e.g. x86), all uses always match the def.
        unique = nullptr;
#endif
      }
    } else if( DEF_of_memory > 0 ) {
      // multiple defs, don't care about uses
      unique = nullptr;
    } else if( USE_of_memory == 1) {
      // unique use, no defs
      assert(unique != nullptr, "");
    } else if( USE_of_memory > 0 ) {
      // multiple uses, no defs
      unique = nullptr;
    } else {
      assert(false, "bad case analysis");
    }
    // process the unique DEF or USE, if there is one
    if( unique == nullptr ) {
      return MANY_MEMORY_OPERANDS;
    } else {
      int pos = components.operand_position(unique->_name);
      if( unique->isa(Component::DEF) ) {
        pos += 1;                // get corresponding USE from DEF
      }
      assert(pos >= 1, "I was just looking at it!");
      return pos;
    }
  }

  // missed the memory op??
  if( true ) {  // %%% should not be necessary
    if( is_ideal_store() != Form::none ) {
      fprintf(stderr, "Warning: cannot find memory opnd in instr.\n");
      ((InstructForm*)this)->dump();
      // pretend it has multiple defs and uses
      return MANY_MEMORY_OPERANDS;
    }
    if( is_ideal_load()  != Form::none ) {
      fprintf(stderr, "Warning: cannot find memory opnd in instr.\n");
      ((InstructForm*)this)->dump();
      // pretend it has multiple uses and no defs
      return MANY_MEMORY_OPERANDS;
    }
  }

  return NO_MEMORY_OPERAND;
}

// This instruction captures the machine-independent bottom_type
// Expected use is for pointer vs oop determination for LoadP
bool InstructForm::captures_bottom_type(FormDict &globals) const {
  if (_matrule && _matrule->_rChild &&
      (!strcmp(_matrule->_rChild->_opType,"CastPP")       ||  // new result type
       !strcmp(_matrule->_rChild->_opType,"CastDD")       ||
       !strcmp(_matrule->_rChild->_opType,"CastFF")       ||
       !strcmp(_matrule->_rChild->_opType,"CastII")       ||
       !strcmp(_matrule->_rChild->_opType,"CastLL")       ||
       !strcmp(_matrule->_rChild->_opType,"CastVV")       ||
       !strcmp(_matrule->_rChild->_opType,"CastX2P")      ||  // new result type
       !strcmp(_matrule->_rChild->_opType,"DecodeN")      ||
       !strcmp(_matrule->_rChild->_opType,"EncodeP")      ||
       !strcmp(_matrule->_rChild->_opType,"DecodeNKlass") ||
       !strcmp(_matrule->_rChild->_opType,"EncodePKlass") ||
       !strcmp(_matrule->_rChild->_opType,"LoadN")        ||
       !strcmp(_matrule->_rChild->_opType,"LoadNKlass")   ||
       !strcmp(_matrule->_rChild->_opType,"CreateEx")     ||  // type of exception
       !strcmp(_matrule->_rChild->_opType,"CheckCastPP")  ||
       !strcmp(_matrule->_rChild->_opType,"GetAndSetP")   ||
       !strcmp(_matrule->_rChild->_opType,"GetAndSetN")   ||
       !strcmp(_matrule->_rChild->_opType,"RotateLeft")   ||
       !strcmp(_matrule->_rChild->_opType,"RotateRight")   ||
#if INCLUDE_SHENANDOAHGC
       !strcmp(_matrule->_rChild->_opType,"ShenandoahCompareAndExchangeP") ||
       !strcmp(_matrule->_rChild->_opType,"ShenandoahCompareAndExchangeN") ||
#endif
       !strcmp(_matrule->_rChild->_opType,"StrInflatedCopy") ||
       !strcmp(_matrule->_rChild->_opType,"VectorCmpMasked")||
       !strcmp(_matrule->_rChild->_opType,"VectorMaskGen")||
       !strcmp(_matrule->_rChild->_opType,"VerifyVectorAlignment")||
       !strcmp(_matrule->_rChild->_opType,"CompareAndExchangeP") ||
       !strcmp(_matrule->_rChild->_opType,"CompareAndExchangeN"))) return true;
  else if ( is_ideal_load() == Form::idealP )                return true;
  else if ( is_ideal_store() != Form::none  )                return true;

  if (needs_base_oop_edge(globals)) return true;

  if (is_vector()) return true;
  if (is_mach_constant()) return true;

  return  false;
}


// Access instr_cost attribute or return null.
const char* InstructForm::cost() {
  for (Attribute* cur = _attribs; cur != nullptr; cur = (Attribute*)cur->_next) {
    if( strcmp(cur->_ident,AttributeForm::_ins_cost) == 0 ) {
      return cur->_val;
    }
  }
  return nullptr;
}

// Return count of top-level operands.
uint InstructForm::num_opnds() {
  int  num_opnds = _components.num_operands();

  // Need special handling for matching some ideal nodes
  // i.e. Matching a return node
  /*
  if( _matrule ) {
    if( strcmp(_matrule->_opType,"Return"   )==0 ||
        strcmp(_matrule->_opType,"Halt"     )==0 )
      return 3;
  }
    */
  return num_opnds;
}

const char* InstructForm::opnd_ident(int idx) {
  return _components.at(idx)->_name;
}

const char* InstructForm::unique_opnd_ident(uint idx) {
  uint i;
  for (i = 1; i < num_opnds(); ++i) {
    if (unique_opnds_idx(i) == idx) {
      break;
    }
  }
  return (_components.at(i) != nullptr) ? _components.at(i)->_name : "";
}

// Return count of unmatched operands.
uint InstructForm::num_post_match_opnds() {
  uint  num_post_match_opnds = _components.count();
  uint  num_match_opnds = _components.match_count();
  num_post_match_opnds = num_post_match_opnds - num_match_opnds;

  return num_post_match_opnds;
}

// Return the number of leaves below this complex operand
uint InstructForm::num_consts(FormDict &globals) const {
  if ( ! _matrule) return 0;

  // This is a recursive invocation on all operands in the matchrule
  return _matrule->num_consts(globals);
}

// Constants in match rule with specified type
uint InstructForm::num_consts(FormDict &globals, Form::DataType type) const {
  if ( ! _matrule) return 0;

  // This is a recursive invocation on all operands in the matchrule
  return _matrule->num_consts(globals, type);
}


// Return the register class associated with 'leaf'.
const char *InstructForm::out_reg_class(FormDict &globals) {
  assert( false, "InstructForm::out_reg_class(FormDict &globals); Not Implemented");

  return nullptr;
}



// Lookup the starting position of inputs we are interested in wrt. ideal nodes
uint InstructForm::oper_input_base(FormDict &globals) {
  if( !_matrule ) return 1;     // Skip control for most nodes

  // Need special handling for matching some ideal nodes
  // i.e. Matching a return node
  if( strcmp(_matrule->_opType,"Return"    )==0 ||
      strcmp(_matrule->_opType,"Rethrow"   )==0 ||
      strcmp(_matrule->_opType,"TailCall"  )==0 ||
      strcmp(_matrule->_opType,"TailJump"  )==0 ||
      strcmp(_matrule->_opType,"ForwardException")==0 ||
      strcmp(_matrule->_opType,"SafePoint" )==0 ||
      strcmp(_matrule->_opType,"Halt"      )==0 )
    return AdlcVMDeps::Parms;   // Skip the machine-state edges

  if( _matrule->_rChild &&
      ( strcmp(_matrule->_rChild->_opType,"AryEq"     )==0 ||
        strcmp(_matrule->_rChild->_opType,"VectorizedHashCode")==0 ||
        strcmp(_matrule->_rChild->_opType,"StrComp"   )==0 ||
        strcmp(_matrule->_rChild->_opType,"StrEquals" )==0 ||
        strcmp(_matrule->_rChild->_opType,"StrInflatedCopy"   )==0 ||
        strcmp(_matrule->_rChild->_opType,"StrCompressedCopy" )==0 ||
        strcmp(_matrule->_rChild->_opType,"StrIndexOf")==0 ||
        strcmp(_matrule->_rChild->_opType,"StrIndexOfChar")==0 ||
        strcmp(_matrule->_rChild->_opType,"CountPositives")==0 ||
        strcmp(_matrule->_rChild->_opType,"EncodeISOArray")==0)) {
        // String.(compareTo/equals/indexOf/hashCode) and Arrays.equals
        // and sun.nio.cs.iso8859_1$Encoder.EncodeISOArray
        // take 1 control and 1 memory edges.
        // Also String.(compressedCopy/inflatedCopy).
    return 2;
  }

  // Check for handling of 'Memory' input/edge in the ideal world.
  // The AD file writer is shielded from knowledge of these edges.
  int base = 1;                 // Skip control
  base += _matrule->needs_ideal_memory_edge(globals);

  // Also skip the base-oop value for uses of derived oops.
  // The AD file writer is shielded from knowledge of these edges.
  base += needs_base_oop_edge(globals);

  return base;
}

// This function determines the order of the MachOper in _opnds[]
// by writing the operand names into the _components list.
//
// Implementation does not modify state of internal structures
void InstructForm::build_components() {
  // Add top-level operands to the components
  if (_matrule)  _matrule->append_components(_localNames, _components);

  // Add parameters that "do not appear in match rule".
  bool has_temp = false;
  const char *name;
  const char *kill_name = nullptr;
  for (_parameters.reset(); (name = _parameters.iter()) != nullptr;) {
    OpClassForm *opForm = _localNames[name]->is_opclass();
    assert(opForm != nullptr, "sanity");

    Effect* e = nullptr;
    {
      const Form* form = _effects[name];
      e = form ? form->is_effect() : nullptr;
    }

    if (e != nullptr) {
      has_temp |= e->is(Component::TEMP);

      // KILLs must be declared after any TEMPs because TEMPs are real
      // uses so their operand numbering must directly follow the real
      // inputs from the match rule.  Fixing the numbering seems
      // complex so simply enforce the restriction during parse.
      if (kill_name != nullptr &&
          e->isa(Component::TEMP) && !e->isa(Component::DEF)) {
        OpClassForm* kill = _localNames[kill_name]->is_opclass();
        assert(kill != nullptr, "sanity");
        globalAD->syntax_err(_linenum, "%s: %s %s must be at the end of the argument list\n",
                             _ident, kill->_ident, kill_name);
      } else if (e->isa(Component::KILL) && !e->isa(Component::USE)) {
        kill_name = name;
      }
    }

    const Component *component  = _components.search(name);
    if ( component  == nullptr ) {
      if (e) {
        _components.insert(name, opForm->_ident, e->_use_def, false);
        component = _components.search(name);
        if (component->isa(Component::USE) && !component->isa(Component::TEMP) && _matrule) {
          const Form *form = globalAD->globalNames()[component->_type];
          assert( form, "component type must be a defined form");
          OperandForm *op   = form->is_operand();
          if (op->_interface && op->_interface->is_RegInterface()) {
            globalAD->syntax_err(_linenum, "%s: illegal USE of non-input: %s %s\n",
                                 _ident, opForm->_ident, name);
          }
        }
      } else {
        // This would be a nice warning but it triggers in a few places in a benign way
        // if (_matrule != nullptr && !expands()) {
        //   globalAD->syntax_err(_linenum, "%s: %s %s not mentioned in effect or match rule\n",
        //                        _ident, opForm->_ident, name);
        // }
        _components.insert(name, opForm->_ident, Component::INVALID, false);
      }
    }
    else if (e) {
      // Component was found in the list
      // Check if there is a new effect that requires an extra component.
      // This happens when adding 'USE' to a component that is not yet one.
      if ((!component->isa( Component::USE) && ((e->_use_def & Component::USE) != 0))) {
        if (component->isa(Component::USE) && _matrule) {
          const Form *form = globalAD->globalNames()[component->_type];
          assert( form, "component type must be a defined form");
          OperandForm *op   = form->is_operand();
          if (op->_interface && op->_interface->is_RegInterface()) {
            globalAD->syntax_err(_linenum, "%s: illegal USE of non-input: %s %s\n",
                                 _ident, opForm->_ident, name);
          }
        }
        _components.insert(name, opForm->_ident, e->_use_def, false);
      } else {
        Component  *comp = (Component*)component;
        comp->promote_use_def_info(e->_use_def);
      }
      // Component positions are zero based.
      int  pos  = _components.operand_position(name);
      assert( ! (component->isa(Component::DEF) && (pos >= 1)),
              "Component::DEF can only occur in the first position");
    }
  }

  // Resolving the interactions between expand rules and TEMPs would
  // be complex so simply disallow it.
  if (_matrule == nullptr && has_temp) {
    globalAD->syntax_err(_linenum, "%s: TEMPs without match rule isn't supported\n", _ident);
  }

  return;
}

// Return zero-based position in component list;  -1 if not in list.
int   InstructForm::operand_position(const char *name, int usedef) {
  return unique_opnds_idx(_components.operand_position(name, usedef, this));
}

int   InstructForm::operand_position_format(const char *name) {
  return unique_opnds_idx(_components.operand_position_format(name, this));
}

// Return zero-based position in component list; -1 if not in list.
int   InstructForm::label_position() {
  return unique_opnds_idx(_components.label_position());
}

int   InstructForm::method_position() {
  return unique_opnds_idx(_components.method_position());
}

// Return number of relocation entries needed for this instruction.
uint  InstructForm::reloc(FormDict &globals) {
  uint reloc_entries  = 0;
  // Check for "Call" nodes
  if ( is_ideal_call() )      ++reloc_entries;
  if ( is_ideal_return() )    ++reloc_entries;
  if ( is_ideal_safepoint() ) ++reloc_entries;


  // Check if operands MAYBE oop pointers, by checking for ConP elements
  // Proceed through the leaves of the match-tree and check for ConPs
  if ( _matrule != nullptr ) {
    uint         position = 0;
    const char  *result   = nullptr;
    const char  *name     = nullptr;
    const char  *opType   = nullptr;
    while (_matrule->base_operand(position, globals, result, name, opType)) {
      if ( strcmp(opType,"ConP") == 0 ) {
        ++reloc_entries;
      }
      ++position;
    }
  }

  // Above is only a conservative estimate
  // because it did not check contents of operand classes.
  // !!!!! !!!!!
  // Add 1 to reloc info for each operand class in the component list.
  Component  *comp;
  _components.reset();
  while ( (comp = _components.iter()) != nullptr ) {
    const Form        *form = globals[comp->_type];
    assert( form, "Did not find component's type in global names");
    const OpClassForm *opc  = form->is_opclass();
    const OperandForm *oper = form->is_operand();
    if ( opc && (oper == nullptr) ) {
      ++reloc_entries;
    } else if ( oper ) {
      // floats and doubles loaded out of method's constant pool require reloc info
      Form::DataType type = oper->is_base_constant(globals);
      if ( (type == Form::idealF) || (type == Form::idealD) ) {
        ++reloc_entries;
      }
    }
  }

  // Float and Double constants may come from the CodeBuffer table
  // and require relocatable addresses for access
  // !!!!!
  // Check for any component being an immediate float or double.
  Form::DataType data_type = is_chain_of_constant(globals);
  if( data_type==idealD || data_type==idealF ) {
    reloc_entries++;
  }

  return reloc_entries;
}

// Utility function defined in archDesc.cpp
extern bool is_def(int usedef);

// Return the result of reducing an instruction
const char *InstructForm::reduce_result() {
  const char* result = "Universe";  // default
  _components.reset();
  Component *comp = _components.iter();
  if (comp != nullptr && comp->isa(Component::DEF)) {
    result = comp->_type;
    // Override this if the rule is a store operation:
    if (_matrule && _matrule->_rChild &&
        is_store_to_memory(_matrule->_rChild->_opType))
      result = "Universe";
  }
  return result;
}

// Return the name of the operand on the right hand side of the binary match
// Return null if there is no right hand side
const char *InstructForm::reduce_right(FormDict &globals)  const {
  if( _matrule == nullptr ) return nullptr;
  return  _matrule->reduce_right(globals);
}

// Similar for left
const char *InstructForm::reduce_left(FormDict &globals)   const {
  if( _matrule == nullptr ) return nullptr;
  return  _matrule->reduce_left(globals);
}


// Base class for this instruction, MachNode except for calls
const char *InstructForm::mach_base_class(FormDict &globals)  const {
  if( is_ideal_call() == Form::JAVA_STATIC ) {
    return "MachCallStaticJavaNode";
  }
  else if( is_ideal_call() == Form::JAVA_DYNAMIC ) {
    return "MachCallDynamicJavaNode";
  }
  else if( is_ideal_call() == Form::JAVA_RUNTIME ) {
    return "MachCallRuntimeNode";
  }
  else if( is_ideal_call() == Form::JAVA_LEAF ) {
    return "MachCallLeafNode";
  }
  else if (is_ideal_return()) {
    return "MachReturnNode";
  }
  else if (is_ideal_halt()) {
    return "MachHaltNode";
  }
  else if (is_ideal_safepoint()) {
    return "MachSafePointNode";
  }
  else if (is_ideal_if()) {
    return "MachIfNode";
  }
  else if (is_ideal_goto()) {
    return "MachGotoNode";
  }
  else if (is_ideal_fastlock()) {
    return "MachFastLockNode";
  }
  else if (is_ideal_nop()) {
    return "MachNopNode";
  }
  else if( is_ideal_membar()) {
    return "MachMemBarNode";
  }
  else if (is_ideal_jump()) {
    return "MachJumpNode";
  }
  else if (is_mach_constant()) {
    return "MachConstantNode";
  }
  else if (captures_bottom_type(globals)) {
    return "MachTypeNode";
  } else {
    return "MachNode";
  }
  assert( false, "ShouldNotReachHere()");
  return nullptr;
}

// Compare the instruction predicates for textual equality
bool equivalent_predicates( const InstructForm *instr1, const InstructForm *instr2 ) {
  const Predicate *pred1  = instr1->_predicate;
  const Predicate *pred2  = instr2->_predicate;
  if( pred1 == nullptr && pred2 == nullptr ) {
    // no predicates means they are identical
    return true;
  }
  if( pred1 != nullptr && pred2 != nullptr ) {
    // compare the predicates
    if (ADLParser::equivalent_expressions(pred1->_pred, pred2->_pred)) {
      return true;
    }
  }

  return false;
}

// Check if this instruction can cisc-spill to 'alternate'
bool InstructForm::cisc_spills_to(ArchDesc &AD, InstructForm *instr) {
  assert( _matrule != nullptr && instr->_matrule != nullptr, "must have match rules");
  // Do not replace if a cisc-version has been found.
  if( cisc_spill_operand() != Not_cisc_spillable ) return false;

  int         cisc_spill_operand = Maybe_cisc_spillable;
  char       *result             = nullptr;
  char       *result2            = nullptr;
  const char *op_name            = nullptr;
  const char *reg_type           = nullptr;
  FormDict   &globals            = AD.globalNames();
  cisc_spill_operand = _matrule->matchrule_cisc_spill_match(globals, AD.get_registers(), instr->_matrule, op_name, reg_type);
  if( (cisc_spill_operand != Not_cisc_spillable) && (op_name != nullptr) && equivalent_predicates(this, instr) ) {
    cisc_spill_operand = operand_position(op_name, Component::USE);
    int def_oper  = operand_position(op_name, Component::DEF);
    if( def_oper == NameList::Not_in_list && instr->num_opnds() == num_opnds()) {
      // Do not support cisc-spilling for destination operands and
      // make sure they have the same number of operands.
      _cisc_spill_alternate = instr;
      instr->set_cisc_alternate(true);
      if( AD._cisc_spill_debug ) {
        fprintf(stderr, "Instruction %s cisc-spills-to %s\n", _ident, instr->_ident);
        fprintf(stderr, "   using operand %s %s at index %d\n", reg_type, op_name, cisc_spill_operand);
      }
      // Record that a stack-version of the reg_mask is needed
      // !!!!!
      OperandForm *oper = (OperandForm*)(globals[reg_type]->is_operand());
      assert( oper != nullptr, "cisc-spilling non operand");
      const char *reg_class_name = oper->constrained_reg_class();
      AD.set_stack_or_reg(reg_class_name);
      const char *reg_mask_name  = AD.reg_mask(*oper);
      set_cisc_reg_mask_name(reg_mask_name);
      const char *stack_or_reg_mask_name = AD.stack_or_reg_mask(*oper);
    } else {
      cisc_spill_operand = Not_cisc_spillable;
    }
  } else {
    cisc_spill_operand = Not_cisc_spillable;
  }

  set_cisc_spill_operand(cisc_spill_operand);
  return (cisc_spill_operand != Not_cisc_spillable);
}

// Check to see if this instruction can be replaced with the short branch
// instruction `short-branch'
bool InstructForm::check_branch_variant(ArchDesc &AD, InstructForm *short_branch) {
  if (_matrule != nullptr &&
      this != short_branch &&   // Don't match myself
      !is_short_branch() &&     // Don't match another short branch variant
      reduce_result() != nullptr &&
      strstr(_ident, "restoreMask") == nullptr && // Don't match side effects
      strcmp(reduce_result(), short_branch->reduce_result()) == 0 &&
      _matrule->equivalent(AD.globalNames(), short_branch->_matrule)) {
    // The instructions are equivalent.

    // Now verify that both instructions have the same parameters and
    // the same effects. Both branch forms should have the same inputs
    // and resulting projections to correctly replace a long branch node
    // with corresponding short branch node during code generation.

    bool different = false;
    if (short_branch->_components.count() != _components.count()) {
       different = true;
    } else if (_components.count() > 0) {
      short_branch->_components.reset();
      _components.reset();
      Component *comp;
      while ((comp = _components.iter()) != nullptr) {
        Component *short_comp = short_branch->_components.iter();
        if (short_comp == nullptr ||
            short_comp->_type != comp->_type ||
            short_comp->_usedef != comp->_usedef) {
          different = true;
          break;
        }
      }
      if (short_branch->_components.iter() != nullptr)
        different = true;
    }
    if (different) {
      globalAD->syntax_err(short_branch->_linenum, "Instruction %s and its short form %s have different parameters\n", _ident, short_branch->_ident);
    }
    if (AD._adl_debug > 1 || AD._short_branch_debug) {
      fprintf(stderr, "Instruction %s has short form %s\n", _ident, short_branch->_ident);
    }
    _short_branch_form = short_branch;
    return true;
  }
  return false;
}


// --------------------------- FILE *output_routines
//
// Generate the format call for the replacement variable
void InstructForm::rep_var_format(FILE *fp, const char *rep_var) {
  // Handle special constant table variables.
  if (strcmp(rep_var, "constanttablebase") == 0) {
    fprintf(fp, "char reg[128];  ra->dump_register(in(mach_constant_base_node_input()), reg, sizeof(reg));\n");
    fprintf(fp, "    st->print(\"%%s\", reg);\n");
    return;
  }
  if (strcmp(rep_var, "constantoffset") == 0) {
    fprintf(fp, "st->print(\"#%%d\", constant_offset_unchecked());\n");
    return;
  }
  if (strcmp(rep_var, "constantaddress") == 0) {
    fprintf(fp, "st->print(\"constant table base + #%%d\", constant_offset_unchecked());\n");
    return;
  }

  // Find replacement variable's type
  const Form *form   = _localNames[rep_var];
  if (form == nullptr) {
    globalAD->syntax_err(_linenum, "Unknown replacement variable %s in format statement of %s.",
                         rep_var, _ident);
    return;
  }
  OpClassForm *opc   = form->is_opclass();
  assert( opc, "replacement variable was not found in local names");
  // Lookup the index position of the replacement variable
  int idx  = operand_position_format(rep_var);
  if ( idx == -1 ) {
    globalAD->syntax_err(_linenum, "Could not find replacement variable %s in format statement of %s.\n",
                         rep_var, _ident);
    assert(strcmp(opc->_ident, "label") == 0, "Unimplemented");
    return;
  }

  if (is_noninput_operand(idx)) {
    // This component isn't in the input array.  Print out the static
    // name of the register.
    OperandForm* oper = form->is_operand();
    if (oper != nullptr && oper->is_bound_register()) {
      const RegDef* first = oper->get_RegClass()->find_first_elem();
      fprintf(fp, "    st->print_raw(\"%s\");\n", first->_regname);
    } else {
      globalAD->syntax_err(_linenum, "In %s can't find format for %s %s", _ident, opc->_ident, rep_var);
    }
  } else {
    // Output the format call for this operand
    fprintf(fp,"opnd_array(%d)->",idx);
    if (idx == 0)
      fprintf(fp,"int_format(ra, this, st); // %s\n", rep_var);
    else
      fprintf(fp,"ext_format(ra, this,idx%d, st); // %s\n", idx, rep_var );
  }
}

// Search through operands to determine parameters unique positions.
void InstructForm::set_unique_opnds() {
  uint* uniq_idx = nullptr;
  uint  nopnds = num_opnds();
  uint  num_uniq = nopnds;
  uint i;
  _uniq_idx_length = 0;
  if (nopnds > 0) {
    // Allocate index array.  Worst case we're mapping from each
    // component back to an index and any DEF always goes at 0 so the
    // length of the array has to be the number of components + 1.
    _uniq_idx_length = _components.count() + 1;
    uniq_idx = (uint*) AdlAllocateHeap(sizeof(uint) * _uniq_idx_length);
    for (i = 0; i < _uniq_idx_length; i++) {
      uniq_idx[i] = i;
    }
  }
  // Do it only if there is a match rule and no expand rule.  With an
  // expand rule it is done by creating new mach node in Expand()
  // method.
  if (nopnds > 0 && _matrule != nullptr && _exprule == nullptr) {
    const char *name;
    uint count;
    bool has_dupl_use = false;

    _parameters.reset();
    while ((name = _parameters.iter()) != nullptr) {
      count = 0;
      uint position = 0;
      uint uniq_position = 0;
      _components.reset();
      Component *comp = nullptr;
      if (sets_result()) {
        comp = _components.iter();
        position++;
      }
      // The next code is copied from the method operand_position().
      for (; (comp = _components.iter()) != nullptr; ++position) {
        // When the first component is not a DEF,
        // leave space for the result operand!
        if (position==0 && (!comp->isa(Component::DEF))) {
          ++position;
        }
        if (strcmp(name, comp->_name) == 0) {
          if (++count > 1) {
            assert(position < _uniq_idx_length, "out of bounds");
            uniq_idx[position] = uniq_position;
            has_dupl_use = true;
          } else {
            uniq_position = position;
          }
        }
        if (comp->isa(Component::DEF) && comp->isa(Component::USE)) {
          ++position;
          if (position != 1)
            --position;   // only use two slots for the 1st USE_DEF
        }
      }
    }
    if (has_dupl_use) {
      for (i = 1; i < nopnds; i++) {
        if (i != uniq_idx[i]) {
          break;
        }
      }
      uint j = i;
      for (; i < nopnds; i++) {
        if (i == uniq_idx[i]) {
          uniq_idx[i] = j++;
        }
      }
      num_uniq = j;
    }
  }
  _uniq_idx = uniq_idx;
  _num_uniq = num_uniq;
}

// Generate index values needed for determining the operand position
void InstructForm::index_temps(FILE *fp, FormDict &globals, const char *prefix, const char *receiver) {
  uint  idx = 0;                  // position of operand in match rule
  int   cur_num_opnds = num_opnds();

  // Compute the index into vector of operand pointers:
  // idx0=0 is used to indicate that info comes from this same node, not from input edge.
  // idx1 starts at oper_input_base()
  if ( cur_num_opnds >= 1 ) {
    fprintf(fp,"  // Start at oper_input_base() and count operands\n");
    fprintf(fp,"  unsigned %sidx0 = %d;\n", prefix, oper_input_base(globals));
    fprintf(fp,"  unsigned %sidx1 = %d;", prefix, oper_input_base(globals));
    fprintf(fp," \t// %s\n", unique_opnd_ident(1));

    // Generate starting points for other unique operands if they exist
    for ( idx = 2; idx < num_unique_opnds(); ++idx ) {
      if( *receiver == 0 ) {
        fprintf(fp,"  unsigned %sidx%d = %sidx%d + opnd_array(%d)->num_edges();",
                prefix, idx, prefix, idx-1, idx-1 );
      } else {
        fprintf(fp,"  unsigned %sidx%d = %sidx%d + %s_opnds[%d]->num_edges();",
                prefix, idx, prefix, idx-1, receiver, idx-1 );
      }
      fprintf(fp," \t// %s\n", unique_opnd_ident(idx));
    }
  }
  if( *receiver != 0 ) {
    // This value is used by generate_peepreplace when copying a node.
    // Don't emit it in other cases since it can hide bugs with the
    // use invalid idx's.
    fprintf(fp,"  unsigned %sidx%d = %sreq(); \n", prefix, idx, receiver);
  }

}

// ---------------------------
bool InstructForm::verify() {
  // !!!!! !!!!!
  // Check that a "label" operand occurs last in the operand list, if present
  return true;
}

void InstructForm::dump() {
  output(stderr);
}

void InstructForm::output(FILE *fp) {
  fprintf(fp,"\nInstruction: %s\n", (_ident?_ident:""));
  if (_matrule)   _matrule->output(fp);
  if (_insencode) _insencode->output(fp);
  if (_constant)  _constant->output(fp);
  if (_opcode)    _opcode->output(fp);
  if (_attribs)   _attribs->output(fp);
  if (_predicate) _predicate->output(fp);
  if (_effects.Size()) {
    fprintf(fp,"Effects\n");
    _effects.dump();
  }
  if (_exprule)   _exprule->output(fp);
  if (_rewrule)   _rewrule->output(fp);
  if (_format)    _format->output(fp);
  if (_peephole)  _peephole->output(fp);
}

void InstructForm::forms_do(FormClosure *f) {
  if (_cisc_spill_alternate) f->do_form(_cisc_spill_alternate);
  if (_short_branch_form) f->do_form(_short_branch_form);
  _localNames.forms_do(f);
  if (_matrule) f->do_form(_matrule);
  if (_opcode) f->do_form(_opcode);
  if (_insencode) f->do_form(_insencode);
  if (_constant) f->do_form(_constant);
  if (_attribs) f->do_form(_attribs);
  if (_predicate) f->do_form(_predicate);
  _effects.forms_do(f);
  if (_exprule) f->do_form(_exprule);
  if (_rewrule) f->do_form(_rewrule);
  if (_format) f->do_form(_format);
  if (_peephole) f->do_form(_peephole);
  assert(_components.count() == 0, "skip components");
}

void MachNodeForm::dump() {
  output(stderr);
}

void MachNodeForm::output(FILE *fp) {
  fprintf(fp,"\nMachNode: %s\n", (_ident?_ident:""));
}

//------------------------------build_predicate--------------------------------
// Build instruction predicates.  If the user uses the same operand name
// twice, we need to check that the operands are pointer-eequivalent in
// the DFA during the labeling process.
Predicate *InstructForm::build_predicate() {
  const int buflen = 1024;
  char buf[buflen], *s=buf;
  Dict names(cmpstr,hashstr,Form::arena);       // Map Names to counts

  MatchNode *mnode =
    strcmp(_matrule->_opType, "Set") ? _matrule : _matrule->_rChild;
  if (mnode != nullptr) mnode->count_instr_names(names);

  uint first = 1;
  // Start with the predicate supplied in the .ad file.
  if (_predicate) {
    if (first) first = 0;
    strcpy(s, "("); s += strlen(s);
    strncpy(s, _predicate->_pred, buflen - strlen(s) - 1);
    s += strlen(s);
    strcpy(s, ")"); s += strlen(s);
  }
  for( DictI i(&names); i.test(); ++i ) {
    uintptr_t cnt = (uintptr_t)i._value;
    if( cnt > 1 ) {             // Need a predicate at all?
      int path_bitmask = 0;
      assert( cnt == 2, "Unimplemented" );
      // Handle many pairs
      if( first ) first=0;
      else {                    // All tests must pass, so use '&&'
        strcpy(s," && ");
        s += strlen(s);
      }
      // Add predicate to working buffer
      snprintf_checked(s, remaining_buflen(buf, s), "/*%s*/(",(char*)i._key);
      s += strlen(s);
      mnode->build_instr_pred(s,(char*)i._key, 0, path_bitmask, 0);
      s += strlen(s);
      strcpy(s," == "); s += strlen(s);
      mnode->build_instr_pred(s,(char*)i._key, 1, path_bitmask, 0);
      s += strlen(s);
      strcpy(s,")"); s += strlen(s);
    }
  }
  if( s == buf ) s = nullptr;
  else {
    assert( strlen(buf) < sizeof(buf), "String buffer overflow" );
    s = strdup(buf);
  }
  return new Predicate(s);
}

//------------------------------EncodeForm-------------------------------------
// Constructor
EncodeForm::EncodeForm()
  : _encClass(cmpstr,hashstr, Form::arena) {
}
EncodeForm::~EncodeForm() {
}

// record a new register class
EncClass *EncodeForm::add_EncClass(const char *className) {
  EncClass *encClass = new EncClass(className);
  _eclasses.addName(className);
  _encClass.Insert(className,encClass);
  return encClass;
}

// Lookup the function body for an encoding class
EncClass  *EncodeForm::encClass(const char *className) {
  assert( className != nullptr, "Must provide a defined encoding name");

  EncClass *encClass = (EncClass*)_encClass[className];
  return encClass;
}

// Lookup the function body for an encoding class
const char *EncodeForm::encClassBody(const char *className) {
  if( className == nullptr ) return nullptr;

  EncClass *encClass = (EncClass*)_encClass[className];
  assert( encClass != nullptr, "Encode Class is missing.");
  encClass->_code.reset();
  const char *code = (const char*)encClass->_code.iter();
  assert( code != nullptr, "Found an empty encode class body.");

  return code;
}

// Lookup the function body for an encoding class
const char *EncodeForm::encClassPrototype(const char *className) {
  assert( className != nullptr, "Encode class name must be non null.");

  return className;
}

void EncodeForm::dump() {                  // Debug printer
  output(stderr);
}

void EncodeForm::output(FILE *fp) {          // Write info to output files
  const char *name;
  fprintf(fp,"\n");
  fprintf(fp,"-------------------- Dump EncodeForm --------------------\n");
  for (_eclasses.reset(); (name = _eclasses.iter()) != nullptr;) {
    ((EncClass*)_encClass[name])->output(fp);
  }
  fprintf(fp,"-------------------- end  EncodeForm --------------------\n");
}

void EncodeForm::forms_do(FormClosure* f) {
  const char *name;
  for (_eclasses.reset(); (name = _eclasses.iter()) != nullptr;) {
    f->do_form((EncClass*)_encClass[name]);
  }
}

//------------------------------EncClass---------------------------------------
EncClass::EncClass(const char *name)
  : _localNames(cmpstr,hashstr, Form::arena), _name(name) {
}
EncClass::~EncClass() {
}

// Add a parameter <type,name> pair
void EncClass::add_parameter(const char *parameter_type, const char *parameter_name) {
  _parameter_type.addName( parameter_type );
  _parameter_name.addName( parameter_name );
}

// Verify operand types in parameter list
bool EncClass::check_parameter_types(FormDict &globals) {
  // !!!!!
  return false;
}

// Add the decomposed "code" sections of an encoding's code-block
void EncClass::add_code(const char *code) {
  _code.addName(code);
}

// Add the decomposed "replacement variables" of an encoding's code-block
void EncClass::add_rep_var(char *replacement_var) {
  _code.addName(NameList::_signal);
  _rep_vars.addName(replacement_var);
}

// Lookup the function body for an encoding class
int EncClass::rep_var_index(const char *rep_var) {
  uint        position = 0;
  const char *name     = nullptr;

  _parameter_name.reset();
  while ( (name = _parameter_name.iter()) != nullptr ) {
    if ( strcmp(rep_var,name) == 0 ) return position;
    ++position;
  }

  return -1;
}

// Check after parsing
bool EncClass::verify() {
  // 1!!!!
  // Check that each replacement variable, '$name' in architecture description
  // is actually a local variable for this encode class, or a reserved name
  // "primary, secondary, tertiary"
  return true;
}

void EncClass::dump() {
  output(stderr);
}

// Write info to output files
void EncClass::output(FILE *fp) {
  fprintf(fp,"EncClass: %s", (_name ? _name : ""));

  // Output the parameter list
  _parameter_type.reset();
  _parameter_name.reset();
  const char *type = _parameter_type.iter();
  const char *name = _parameter_name.iter();
  fprintf(fp, " ( ");
  for ( ; (type != nullptr) && (name != nullptr);
        (type = _parameter_type.iter()), (name = _parameter_name.iter()) ) {
    fprintf(fp, " %s %s,", type, name);
  }
  fprintf(fp, " ) ");

  // Output the code block
  _code.reset();
  _rep_vars.reset();
  const char *code;
  while ( (code = _code.iter()) != nullptr ) {
    if ( _code.is_signal(code) ) {
      // A replacement variable
      const char *rep_var = _rep_vars.iter();
      fprintf(fp,"($%s)", rep_var);
    } else {
      // A section of code
      fprintf(fp,"%s", code);
    }
  }

}

void EncClass::forms_do(FormClosure *f) {
  _parameter_type.reset();
  const char *type = _parameter_type.iter();
  for ( ; type != nullptr ; type = _parameter_type.iter() ) {
    f->do_form_by_name(type);
  }
  _localNames.forms_do(f);
}

//------------------------------Opcode-----------------------------------------
Opcode::Opcode(char *primary, char *secondary, char *tertiary)
  : _primary(primary), _secondary(secondary), _tertiary(tertiary) {
}

Opcode::~Opcode() {
}

Opcode::opcode_type Opcode::as_opcode_type(const char *param) {
  if( strcmp(param,"primary") == 0 ) {
    return Opcode::PRIMARY;
  }
  else if( strcmp(param,"secondary") == 0 ) {
    return Opcode::SECONDARY;
  }
  else if( strcmp(param,"tertiary") == 0 ) {
    return Opcode::TERTIARY;
  }
  return Opcode::NOT_AN_OPCODE;
}

bool Opcode::print_opcode(FILE *fp, Opcode::opcode_type desired_opcode) {
  // Default values previously provided by MachNode::primary()...
  const char *description = nullptr;
  const char *value       = nullptr;
  // Check if user provided any opcode definitions
  // Update 'value' if user provided a definition in the instruction
  switch (desired_opcode) {
  case PRIMARY:
    description = "primary()";
    if( _primary   != nullptr)  { value = _primary;     }
    break;
  case SECONDARY:
    description = "secondary()";
    if( _secondary != nullptr ) { value = _secondary;   }
    break;
  case TERTIARY:
    description = "tertiary()";
    if( _tertiary  != nullptr ) { value = _tertiary;    }
    break;
  default:
    assert( false, "ShouldNotReachHere();");
    break;
  }

  if (value != nullptr) {
    fprintf(fp, "(%s /*%s*/)", value, description);
  }
  return value != nullptr;
}

void Opcode::dump() {
  output(stderr);
}

// Write info to output files
void Opcode::output(FILE *fp) {
  if (_primary   != nullptr) fprintf(fp,"Primary   opcode: %s\n", _primary);
  if (_secondary != nullptr) fprintf(fp,"Secondary opcode: %s\n", _secondary);
  if (_tertiary  != nullptr) fprintf(fp,"Tertiary  opcode: %s\n", _tertiary);
}

//------------------------------InsEncode--------------------------------------
InsEncode::InsEncode() {
}
InsEncode::~InsEncode() {
}

// Add "encode class name" and its parameters
NameAndList *InsEncode::add_encode(char *encoding) {
  assert( encoding != nullptr, "Must provide name for encoding");

  // add_parameter(NameList::_signal);
  NameAndList *encode = new NameAndList(encoding);
  _encoding.addName((char*)encode);

  return encode;
}

// Access the list of encodings
void InsEncode::reset() {
  _encoding.reset();
  // _parameter.reset();
}
const char* InsEncode::encode_class_iter() {
  NameAndList  *encode_class = (NameAndList*)_encoding.iter();
  return  ( encode_class != nullptr ? encode_class->name() : nullptr );
}
// Obtain parameter name from zero based index
const char *InsEncode::rep_var_name(InstructForm &inst, uint param_no) {
  NameAndList *params = (NameAndList*)_encoding.current();
  assert( params != nullptr, "Internal Error");
  const char *param = (*params)[param_no];

  // Remove '$' if parser placed it there.
  return ( param != nullptr && *param == '$') ? (param+1) : param;
}

void InsEncode::dump() {
  output(stderr);
}

// Write info to output files
void InsEncode::output(FILE *fp) {
  NameAndList *encoding  = nullptr;
  const char  *parameter = nullptr;

  fprintf(fp,"InsEncode: ");
  _encoding.reset();

  while ( (encoding = (NameAndList*)_encoding.iter()) != 0 ) {
    // Output the encoding being used
    fprintf(fp,"%s(", encoding->name() );

    // Output its parameter list, if any
    bool first_param = true;
    encoding->reset();
    while (  (parameter = encoding->iter()) != 0 ) {
      // Output the ',' between parameters
      if ( ! first_param )  fprintf(fp,", ");
      first_param = false;
      // Output the parameter
      fprintf(fp,"%s", parameter);
    } // done with parameters
    fprintf(fp,")  ");
  } // done with encodings

  fprintf(fp,"\n");
}

void InsEncode::forms_do(FormClosure *f) {
  _encoding.reset();
  NameAndList *encoding = (NameAndList*)_encoding.iter();
  for( ; encoding != nullptr; encoding = (NameAndList*)_encoding.iter() ) {
    // just check name, other operands will be checked as instruction parameters
    f->do_form_by_name(encoding->name());
  }
}

//------------------------------Effect-----------------------------------------
static int effect_lookup(const char *name) {
  if (!strcmp(name, "USE")) return Component::USE;
  if (!strcmp(name, "DEF")) return Component::DEF;
  if (!strcmp(name, "USE_DEF")) return Component::USE_DEF;
  if (!strcmp(name, "KILL")) return Component::KILL;
  if (!strcmp(name, "USE_KILL")) return Component::USE_KILL;
  if (!strcmp(name, "TEMP")) return Component::TEMP;
  if (!strcmp(name, "TEMP_DEF")) return Component::TEMP_DEF;
  if (!strcmp(name, "INVALID")) return Component::INVALID;
  if (!strcmp(name, "CALL")) return Component::CALL;
  assert(false,"Invalid effect name specified\n");
  return Component::INVALID;
}

const char *Component::getUsedefName() {
  switch (_usedef) {
    case Component::INVALID:  return "INVALID";  break;
    case Component::USE:      return "USE";      break;
    case Component::USE_DEF:  return "USE_DEF";  break;
    case Component::USE_KILL: return "USE_KILL"; break;
    case Component::KILL:     return "KILL";     break;
    case Component::TEMP:     return "TEMP";     break;
    case Component::TEMP_DEF: return "TEMP_DEF"; break;
    case Component::DEF:      return "DEF";      break;
    case Component::CALL:     return "CALL";     break;
    default: assert(false, "unknown effect");
  }
  return "Undefined Use/Def info";
}

Effect::Effect(const char *name) : _name(name), _use_def(effect_lookup(name)) {
  _ftype = Form::EFF;
}

Effect::~Effect() {
}

// Dynamic type check
Effect *Effect::is_effect() const {
  return (Effect*)this;
}


// True if this component is equal to the parameter.
bool Effect::is(int use_def_kill_enum) const {
  return (_use_def == use_def_kill_enum ? true : false);
}
// True if this component is used/def'd/kill'd as the parameter suggests.
bool Effect::isa(int use_def_kill_enum) const {
  return (_use_def & use_def_kill_enum) == use_def_kill_enum;
}

void Effect::dump() {
  output(stderr);
}

void Effect::output(FILE *fp) {          // Write info to output files
  fprintf(fp,"Effect: %s\n", (_name?_name:""));
}

//---------------------------------Flag----------------------------------------
Flag::Flag(const char *name) : _name(name), _next(nullptr) {
  _ftype = Form::FLG;
}

Flag::~Flag() {
}

void Flag::append_flag(Flag *next_flag) {
  if( _next == nullptr ) {
    _next = next_flag;
  } else {
    _next->append_flag( next_flag );
  }
}

Flag* Flag::next() {
  return _next;
}

void Flag::dump() {
  output(stderr);
}

void Flag::output(FILE *fp) {          // Write info to output files
  fprintf(fp,"Flag: %s\n", (_name?_name:""));
}

//------------------------------ExpandRule-------------------------------------
ExpandRule::ExpandRule() : _expand_instrs(),
                           _newopconst(cmpstr, hashstr, Form::arena) {
  _ftype = Form::EXP;
}

ExpandRule::~ExpandRule() {                  // Destructor
}

void ExpandRule::add_instruction(NameAndList *instruction_name_and_operand_list) {
  _expand_instrs.addName((char*)instruction_name_and_operand_list);
}

void ExpandRule::reset_instructions() {
  _expand_instrs.reset();
}

NameAndList* ExpandRule::iter_instructions() {
  return (NameAndList*)_expand_instrs.iter();
}


void ExpandRule::dump() {
  output(stderr);
}

void ExpandRule::output(FILE *fp) {         // Write info to output files
  NameAndList *expand_instr = nullptr;
  const char *opid = nullptr;

  fprintf(fp,"\nExpand Rule:\n");

  // Iterate over the instructions 'node' expands into
  for(reset_instructions(); (expand_instr = iter_instructions()) != nullptr; ) {
    fprintf(fp,"%s(", expand_instr->name());

    // iterate over the operand list
    for( expand_instr->reset(); (opid = expand_instr->iter()) != nullptr; ) {
      fprintf(fp,"%s ", opid);
    }
    fprintf(fp,");\n");
  }
}

void ExpandRule::forms_do(FormClosure *f) {
  NameAndList *expand_instr = nullptr;
  // Iterate over the instructions 'node' expands into
  for(reset_instructions(); (expand_instr = iter_instructions()) != nullptr; ) {
    f->do_form_by_name(expand_instr->name());
  }
  _newopers.reset();
  const char* oper = _newopers.iter();
  for(; oper != nullptr; oper = _newopers.iter()) {
    f->do_form_by_name(oper);
  }
}

//------------------------------RewriteRule------------------------------------
RewriteRule::RewriteRule(char* params, char* block)
  : _tempParams(params), _tempBlock(block) { };  // Constructor
RewriteRule::~RewriteRule() {                 // Destructor
}

void RewriteRule::dump() {
  output(stderr);
}

void RewriteRule::output(FILE *fp) {         // Write info to output files
  fprintf(fp,"\nRewrite Rule:\n%s\n%s\n",
          (_tempParams?_tempParams:""),
          (_tempBlock?_tempBlock:""));
}

void RewriteRule::forms_do(FormClosure *f) {
  if (_condition) f->do_form(_condition);
  if (_instrs) f->do_form(_instrs);
  if (_opers) f->do_form(_opers);
}


//==============================MachNodes======================================
//------------------------------MachNodeForm-----------------------------------
MachNodeForm::MachNodeForm(char *id)
  : _ident(id) {
}

MachNodeForm::~MachNodeForm() {
}

MachNodeForm *MachNodeForm::is_machnode() const {
  return (MachNodeForm*)this;
}

//==============================Operand Classes================================
//------------------------------OpClassForm------------------------------------
OpClassForm::OpClassForm(const char* id) : _ident(id) {
  _ftype = Form::OPCLASS;
}

OpClassForm::~OpClassForm() {
}

bool OpClassForm::ideal_only() const { return 0; }

OpClassForm *OpClassForm::is_opclass() const {
  return (OpClassForm*)this;
}

Form::InterfaceType OpClassForm::interface_type(FormDict &globals) const {
  if( _oplst.count() == 0 ) return Form::no_interface;

  // Check that my operands have the same interface type
  Form::InterfaceType  interface;
  bool  first = true;
  NameList &op_list = (NameList &)_oplst;
  op_list.reset();
  const char *op_name;
  while( (op_name = op_list.iter()) != nullptr ) {
    const Form  *form    = globals[op_name];
    OperandForm *operand = form->is_operand();
    assert( operand, "Entry in operand class that is not an operand");
    if( first ) {
      first     = false;
      interface = operand->interface_type(globals);
    } else {
      interface = (interface == operand->interface_type(globals) ? interface : Form::no_interface);
    }
  }
  return interface;
}

bool OpClassForm::stack_slots_only(FormDict &globals) const {
  if( _oplst.count() == 0 ) return false;  // how?

  NameList &op_list = (NameList &)_oplst;
  op_list.reset();
  const char *op_name;
  while( (op_name = op_list.iter()) != nullptr ) {
    const Form  *form    = globals[op_name];
    OperandForm *operand = form->is_operand();
    assert( operand, "Entry in operand class that is not an operand");
    if( !operand->stack_slots_only(globals) )  return false;
  }
  return true;
}


void OpClassForm::dump() {
  output(stderr);
}

void OpClassForm::output(FILE *fp) {
  const char *name;
  fprintf(fp,"\nOperand Class: %s\n", (_ident?_ident:""));
  fprintf(fp,"\nCount = %d\n", _oplst.count());
  for(_oplst.reset(); (name = _oplst.iter()) != nullptr;) {
    fprintf(fp,"%s, ",name);
  }
  fprintf(fp,"\n");
}

void OpClassForm::forms_do(FormClosure* f) {
  const char *name;
  for(_oplst.reset(); (name = _oplst.iter()) != nullptr;) {
    f->do_form_by_name(name);
  }
}


//==============================Operands=======================================
//------------------------------OperandForm------------------------------------
OperandForm::OperandForm(const char* id)
  : OpClassForm(id), _ideal_only(false),
    _localNames(cmpstr, hashstr, Form::arena) {
      _ftype = Form::OPER;

      _matrule   = nullptr;
      _interface = nullptr;
      _attribs   = nullptr;
      _predicate = nullptr;
      _constraint= nullptr;
      _construct = nullptr;
      _format    = nullptr;
}
OperandForm::OperandForm(const char* id, bool ideal_only)
  : OpClassForm(id), _ideal_only(ideal_only),
    _localNames(cmpstr, hashstr, Form::arena) {
      _ftype = Form::OPER;

      _matrule   = nullptr;
      _interface = nullptr;
      _attribs   = nullptr;
      _predicate = nullptr;
      _constraint= nullptr;
      _construct = nullptr;
      _format    = nullptr;
}
OperandForm::~OperandForm() {
}


OperandForm *OperandForm::is_operand() const {
  return (OperandForm*)this;
}

bool OperandForm::ideal_only() const {
  return _ideal_only;
}

Form::InterfaceType OperandForm::interface_type(FormDict &globals) const {
  if( _interface == nullptr )  return Form::no_interface;

  return _interface->interface_type(globals);
}


bool OperandForm::stack_slots_only(FormDict &globals) const {
  if( _constraint == nullptr )  return false;
  return _constraint->stack_slots_only();
}


// Access op_cost attribute or return null.
const char* OperandForm::cost() {
  for (Attribute* cur = _attribs; cur != nullptr; cur = (Attribute*)cur->_next) {
    if( strcmp(cur->_ident,AttributeForm::_op_cost) == 0 ) {
      return cur->_val;
    }
  }
  return nullptr;
}

// Return the number of leaves below this complex operand
uint OperandForm::num_leaves() const {
  if ( ! _matrule) return 0;

  int num_leaves = _matrule->_numleaves;
  return num_leaves;
}

// Return the number of constants contained within this complex operand
uint OperandForm::num_consts(FormDict &globals) const {
  if ( ! _matrule) return 0;

  // This is a recursive invocation on all operands in the matchrule
  return _matrule->num_consts(globals);
}

// Return the number of constants in match rule with specified type
uint OperandForm::num_consts(FormDict &globals, Form::DataType type) const {
  if ( ! _matrule) return 0;

  // This is a recursive invocation on all operands in the matchrule
  return _matrule->num_consts(globals, type);
}

// Return the number of pointer constants contained within this complex operand
uint OperandForm::num_const_ptrs(FormDict &globals) const {
  if ( ! _matrule) return 0;

  // This is a recursive invocation on all operands in the matchrule
  return _matrule->num_const_ptrs(globals);
}

uint OperandForm::num_edges(FormDict &globals) const {
  uint edges  = 0;
  uint leaves = num_leaves();
  uint consts = num_consts(globals);

  // If we are matching a constant directly, there are no leaves.
  edges = ( leaves > consts ) ? leaves - consts : 0;

  // !!!!!
  // Special case operands that do not have a corresponding ideal node.
  if( (edges == 0) && (consts == 0) ) {
    if( constrained_reg_class() != nullptr ) {
      edges = 1;
    } else {
      if( _matrule
          && (_matrule->_lChild == nullptr) && (_matrule->_rChild == nullptr) ) {
        const Form *form = globals[_matrule->_opType];
        OperandForm *oper = form ? form->is_operand() : nullptr;
        if( oper ) {
          return oper->num_edges(globals);
        }
      }
    }
  }

  return edges;
}


// Check if this operand is usable for cisc-spilling
bool  OperandForm::is_cisc_reg(FormDict &globals) const {
  const char *ideal = ideal_type(globals);
  bool is_cisc_reg = (ideal && (ideal_to_Reg_type(ideal) != none));
  return is_cisc_reg;
}

bool  OpClassForm::is_cisc_mem(FormDict &globals) const {
  Form::InterfaceType my_interface = interface_type(globals);
  return (my_interface == memory_interface);
}


// node matches ideal 'Bool'
bool OperandForm::is_ideal_bool() const {
  if( _matrule == nullptr ) return false;

  return _matrule->is_ideal_bool();
}

// Require user's name for an sRegX to be stackSlotX
Form::DataType OperandForm::is_user_name_for_sReg() const {
  DataType data_type = none;
  if( _ident != nullptr ) {
    if(      strcmp(_ident,"stackSlotI") == 0 ) data_type = Form::idealI;
    else if( strcmp(_ident,"stackSlotP") == 0 ) data_type = Form::idealP;
    else if( strcmp(_ident,"stackSlotD") == 0 ) data_type = Form::idealD;
    else if( strcmp(_ident,"stackSlotF") == 0 ) data_type = Form::idealF;
    else if( strcmp(_ident,"stackSlotL") == 0 ) data_type = Form::idealL;
  }
  assert((data_type == none) || (_matrule == nullptr), "No match-rule for stackSlotX");

  return data_type;
}


// Return ideal type, if there is a single ideal type for this operand
const char *OperandForm::ideal_type(FormDict &globals, RegisterForm *registers) const {
  const char *type = nullptr;
  if (ideal_only()) type = _ident;
  else if( _matrule == nullptr ) {
    // Check for condition code register
    const char *rc_name = constrained_reg_class();
    // !!!!!
    if (rc_name == nullptr) return nullptr;
    // !!!!! !!!!!
    // Check constraints on result's register class
    if( registers ) {
      RegClass *reg_class  = registers->getRegClass(rc_name);
      assert( reg_class != nullptr, "Register class is not defined");

      // Check for ideal type of entries in register class, all are the same type
      reg_class->reset();
      RegDef *reg_def = reg_class->RegDef_iter();
      assert( reg_def != nullptr, "No entries in register class");
      assert( reg_def->_idealtype != nullptr, "Did not define ideal type for register");
      // Return substring that names the register's ideal type
      type = reg_def->_idealtype + 3;
      assert( *(reg_def->_idealtype + 0) == 'O', "Expect Op_ prefix");
      assert( *(reg_def->_idealtype + 1) == 'p', "Expect Op_ prefix");
      assert( *(reg_def->_idealtype + 2) == '_', "Expect Op_ prefix");
    }
  }
  else if( _matrule->_lChild == nullptr && _matrule->_rChild == nullptr ) {
    // This operand matches a single type, at the top level.
    // Check for ideal type
    type = _matrule->_opType;
    if( strcmp(type,"Bool") == 0 )
      return "Bool";
    // transitive lookup
    const Form *frm = globals[type];
    OperandForm *op = frm->is_operand();
    type = op->ideal_type(globals, registers);
  }
  return type;
}


// If there is a single ideal type for this interface field, return it.
const char *OperandForm::interface_ideal_type(FormDict &globals,
                                              const char *field) const {
  const char  *ideal_type = nullptr;
  const char  *value      = nullptr;

  // Check if "field" is valid for this operand's interface
  if ( ! is_interface_field(field, value) )   return ideal_type;

  // !!!!! !!!!! !!!!!
  // If a valid field has a constant value, identify "ConI" or "ConP" or ...

  // Else, lookup type of field's replacement variable

  return ideal_type;
}


RegClass* OperandForm::get_RegClass() const {
  if (_interface && !_interface->is_RegInterface()) return nullptr;
  return globalAD->get_registers()->getRegClass(constrained_reg_class());
}


bool OperandForm::is_bound_register() const {
  RegClass* reg_class = get_RegClass();
  if (reg_class == nullptr) {
    return false;
  }

  const char* name = ideal_type(globalAD->globalNames());
  if (name == nullptr) {
    return false;
  }

  uint size = 0;
  if (strcmp(name, "RegFlags") == 0) size = 1;
  if (strcmp(name, "RegI") == 0) size = 1;
  if (strcmp(name, "RegF") == 0) size = 1;
  if (strcmp(name, "RegD") == 0) size = 2;
  if (strcmp(name, "RegL") == 0) size = 2;
  if (strcmp(name, "RegN") == 0) size = 1;
  if (strcmp(name, "RegVectMask") == 0) size = globalAD->get_preproc_def("AARCH64") ? 1 : 2;
  if (strcmp(name, "VecX") == 0) size = 4;
  if (strcmp(name, "VecY") == 0) size = 8;
  if (strcmp(name, "VecZ") == 0) size = 16;
  if (strcmp(name, "RegP") == 0) size = globalAD->get_preproc_def("_LP64") ? 2 : 1;
  if (size == 0) {
    return false;
  }
  return size == reg_class->size();
}


// Check if this is a valid field for this operand,
// Return 'true' if valid, and set the value to the string the user provided.
bool  OperandForm::is_interface_field(const char *field,
                                      const char * &value) const {
  return false;
}


// Return register class name if a constraint specifies the register class.
const char *OperandForm::constrained_reg_class() const {
  const char *reg_class  = nullptr;
  if ( _constraint ) {
    // !!!!!
    Constraint *constraint = _constraint;
    if ( strcmp(_constraint->_func,"ALLOC_IN_RC") == 0 ) {
      reg_class = _constraint->_arg;
    }
  }

  return reg_class;
}


// Return the register class associated with 'leaf'.
const char *OperandForm::in_reg_class(uint leaf, FormDict &globals) {
  const char *reg_class = nullptr; // "RegMask::Empty";

  if((_matrule == nullptr) || (_matrule->is_chain_rule(globals))) {
    reg_class = constrained_reg_class();
    return reg_class;
  }
  const char *result   = nullptr;
  const char *name     = nullptr;
  const char *type     = nullptr;
  // iterate through all base operands
  // until we reach the register that corresponds to "leaf"
  // This function is not looking for an ideal type.  It needs the first
  // level user type associated with the leaf.
  for(uint idx = 0;_matrule->base_operand(idx,globals,result,name,type);++idx) {
    const Form *form = (_localNames[name] ? _localNames[name] : globals[result]);
    OperandForm *oper = form ? form->is_operand() : nullptr;
    if( oper ) {
      reg_class = oper->constrained_reg_class();
      if( reg_class ) {
        reg_class = reg_class;
      } else {
        // ShouldNotReachHere();
      }
    } else {
      // ShouldNotReachHere();
    }

    // Increment our target leaf position if current leaf is not a candidate.
    if( reg_class == nullptr)    ++leaf;
    // Exit the loop with the value of reg_class when at the correct index
    if( idx == leaf )         break;
    // May iterate through all base operands if reg_class for 'leaf' is null
  }
  return reg_class;
}


// Recursive call to construct list of top-level operands.
// Implementation does not modify state of internal structures
void OperandForm::build_components() {
  if (_matrule)  _matrule->append_components(_localNames, _components);

  // Add parameters that "do not appear in match rule".
  const char *name;
  for (_parameters.reset(); (name = _parameters.iter()) != nullptr;) {
    OpClassForm *opForm = _localNames[name]->is_opclass();
    assert(opForm != nullptr, "sanity");

    if ( _components.operand_position(name) == -1 ) {
      _components.insert(name, opForm->_ident, Component::INVALID, false);
    }
  }

  return;
}

int OperandForm::operand_position(const char *name, int usedef) {
  return _components.operand_position(name, usedef, this);
}


// Return zero-based position in component list, only counting constants;
// Return -1 if not in list.
int OperandForm::constant_position(FormDict &globals, const Component *last) {
  // Iterate through components and count constants preceding 'constant'
  int position = 0;
  Component *comp;
  _components.reset();
  while( (comp = _components.iter()) != nullptr  && (comp != last) ) {
    // Special case for operands that take a single user-defined operand
    // Skip the initial definition in the component list.
    if( strcmp(comp->_name,this->_ident) == 0 ) continue;

    const char *type = comp->_type;
    // Lookup operand form for replacement variable's type
    const Form *form = globals[type];
    assert( form != nullptr, "Component's type not found");
    OperandForm *oper = form ? form->is_operand() : nullptr;
    if( oper ) {
      if( oper->_matrule->is_base_constant(globals) != Form::none ) {
        ++position;
      }
    }
  }

  // Check for being passed a component that was not in the list
  if( comp != last )  position = -1;

  return position;
}
// Provide position of constant by "name"
int OperandForm::constant_position(FormDict &globals, const char *name) {
  const Component *comp = _components.search(name);
  int idx = constant_position( globals, comp );

  return idx;
}


// Return zero-based position in component list, only counting constants;
// Return -1 if not in list.
int OperandForm::register_position(FormDict &globals, const char *reg_name) {
  // Iterate through components and count registers preceding 'last'
  uint  position = 0;
  Component *comp;
  _components.reset();
  while( (comp = _components.iter()) != nullptr
         && (strcmp(comp->_name,reg_name) != 0) ) {
    // Special case for operands that take a single user-defined operand
    // Skip the initial definition in the component list.
    if( strcmp(comp->_name,this->_ident) == 0 ) continue;

    const char *type = comp->_type;
    // Lookup operand form for component's type
    const Form *form = globals[type];
    assert( form != nullptr, "Component's type not found");
    OperandForm *oper = form ? form->is_operand() : nullptr;
    if( oper ) {
      if( oper->_matrule->is_base_register(globals) ) {
        ++position;
      }
    }
  }

  return position;
}


const char *OperandForm::reduce_result()  const {
  return _ident;
}
// Return the name of the operand on the right hand side of the binary match
// Return null if there is no right hand side
const char *OperandForm::reduce_right(FormDict &globals)  const {
  return  ( _matrule ? _matrule->reduce_right(globals) : nullptr );
}

// Similar for left
const char *OperandForm::reduce_left(FormDict &globals)   const {
  return  ( _matrule ? _matrule->reduce_left(globals) : nullptr );
}


// --------------------------- FILE *output_routines
//
// Output code for disp_is_oop, if true.
void OperandForm::disp_is_oop(FILE *fp, FormDict &globals) {
  //  Check it is a memory interface with a non-user-constant disp field
  if ( this->_interface == nullptr ) return;
  MemInterface *mem_interface = this->_interface->is_MemInterface();
  if ( mem_interface == nullptr )    return;
  const char   *disp  = mem_interface->_disp;
  if ( *disp != '$' )             return;

  // Lookup replacement variable in operand's component list
  const char   *rep_var = disp + 1;
  const Component *comp = this->_components.search(rep_var);
  assert( comp != nullptr, "Replacement variable not found in components");
  // Lookup operand form for replacement variable's type
  const char      *type = comp->_type;
  Form            *form = (Form*)globals[type];
  assert( form != nullptr, "Replacement variable's type not found");
  OperandForm     *op   = form->is_operand();
  assert( op, "Memory Interface 'disp' can only emit an operand form");
  // Check if this is a ConP, which may require relocation
  if ( op->is_base_constant(globals) == Form::idealP ) {
    // Find the constant's index:  _c0, _c1, _c2, ... , _cN
    uint idx  = op->constant_position( globals, rep_var);
    fprintf(fp,"  virtual relocInfo::relocType disp_reloc() const {");
    fprintf(fp,  "  return _c%d->reloc();", idx);
    fprintf(fp, " }\n");
  }
}

// Generate code for internal and external format methods
//
// internal access to reg# node->_idx
// access to subsumed constant _c0, _c1,
void  OperandForm::int_format(FILE *fp, FormDict &globals, uint index) {
  Form::DataType dtype;
  if (_matrule && (_matrule->is_base_register(globals) ||
                   strcmp(ideal_type(globalAD->globalNames()), "RegFlags") == 0)) {
    // !!!!! !!!!!
    fprintf(fp,"  { char reg_str[128];\n");
    fprintf(fp,"    ra->dump_register(node,reg_str, sizeof(reg_str));\n");
    fprintf(fp,"    st->print(\"%cs\",reg_str);\n",'%');
    fprintf(fp,"  }\n");
  } else if (_matrule && (dtype = _matrule->is_base_constant(globals)) != Form::none) {
    format_constant( fp, index, dtype );
  } else if (ideal_to_sReg_type(_ident) != Form::none) {
    // Special format for Stack Slot Register
    fprintf(fp,"  { char reg_str[128];\n");
    fprintf(fp,"    ra->dump_register(node,reg_str, sizeof(reg_str));\n");
    fprintf(fp,"    st->print(\"%cs\",reg_str);\n",'%');
    fprintf(fp,"  }\n");
  } else {
    fprintf(fp,"  st->print(\"No format defined for %s\n\");\n", _ident);
    fflush(fp);
    fprintf(stderr,"No format defined for %s\n", _ident);
    dump();
    assert( false,"Internal error:\n  output_internal_operand() attempting to output other than a Register or Constant");
  }
}

// Similar to "int_format" but for cases where data is external to operand
// external access to reg# node->in(idx)->_idx,
void  OperandForm::ext_format(FILE *fp, FormDict &globals, uint index) {
  Form::DataType dtype;
  if (_matrule && (_matrule->is_base_register(globals) ||
                   strcmp(ideal_type(globalAD->globalNames()), "RegFlags") == 0)) {
    fprintf(fp,"  { char reg_str[128];\n");
    fprintf(fp,"    ra->dump_register(node->in(idx");
    if ( index != 0 ) fprintf(fp,              "+%d",index);
    fprintf(fp,                                      "),reg_str,sizeof(reg_str));\n");
    fprintf(fp,"    st->print(\"%cs\",reg_str);\n",'%');
    fprintf(fp,"  }\n");
  } else if (_matrule && (dtype = _matrule->is_base_constant(globals)) != Form::none) {
    format_constant( fp, index, dtype );
  } else if (ideal_to_sReg_type(_ident) != Form::none) {
    // Special format for Stack Slot Register
    fprintf(fp,"  { char reg_str[128];\n");
    fprintf(fp,"    ra->dump_register(node->in(idx");
    if ( index != 0 ) fprintf(fp,                  "+%d",index);
    fprintf(fp,                                       "),reg_str,sizeof(reg_str));\n");
    fprintf(fp,"    st->print(\"%cs\",reg_str);\n",'%');
    fprintf(fp,"  }\n");
  } else {
    fprintf(fp,"  st->print(\"No format defined for %s\n\");\n", _ident);
    assert( false,"Internal error:\n  output_external_operand() attempting to output other than a Register or Constant");
  }
}

void OperandForm::format_constant(FILE *fp, uint const_index, uint const_type) {
  switch(const_type) {
  case Form::idealI: fprintf(fp,"  st->print(\"#%%d\", _c%d);\n", const_index); break;
  case Form::idealP: fprintf(fp,"  if (_c%d) _c%d->dump_on(st);\n", const_index, const_index); break;
  case Form::idealNKlass:
  case Form::idealN: fprintf(fp,"  if (_c%d) _c%d->dump_on(st);\n", const_index, const_index); break;
  case Form::idealL: fprintf(fp,"  st->print(\"#\" INT64_FORMAT, (int64_t)_c%d);\n", const_index); break;
  case Form::idealF: fprintf(fp,"  st->print(\"#%%f\", _c%d);\n", const_index); break;
  case Form::idealD: fprintf(fp,"  st->print(\"#%%f\", _c%d);\n", const_index); break;
  default:
    assert( false, "ShouldNotReachHere()");
  }
}

// Return the operand form corresponding to the given index, else null.
OperandForm *OperandForm::constant_operand(FormDict &globals,
                                           uint      index) {
  // !!!!!
  // Check behavior on complex operands
  uint n_consts = num_consts(globals);
  if( n_consts > 0 ) {
    uint i = 0;
    const char *type;
    Component  *comp;
    _components.reset();
    if ((comp = _components.iter()) == nullptr) {
      assert(n_consts == 1, "Bad component list detected.\n");
      // Current operand is THE operand
      if ( index == 0 ) {
        return this;
      }
    } // end if null
    else {
      // Skip the first component, it can not be a DEF of a constant
      do {
        type = comp->base_type(globals);
        // Check that "type" is a 'ConI', 'ConP', ...
        if ( ideal_to_const_type(type) != Form::none ) {
          // When at correct component, get corresponding Operand
          if ( index == 0 ) {
            return globals[comp->_type]->is_operand();
          }
          // Decrement number of constants to go
          --index;
        }
      } while((comp = _components.iter()) != nullptr);
    }
  }

  // Did not find a constant for this index.
  return nullptr;
}

// If this operand has a single ideal type, return its type
Form::DataType OperandForm::simple_type(FormDict &globals) const {
  const char *type_name = ideal_type(globals);
  Form::DataType type   = type_name ? ideal_to_const_type( type_name )
                                    : Form::none;
  return type;
}

Form::DataType OperandForm::is_base_constant(FormDict &globals) const {
  if ( _matrule == nullptr )    return Form::none;

  return _matrule->is_base_constant(globals);
}

// "true" if this operand is a simple type that is swallowed
bool  OperandForm::swallowed(FormDict &globals) const {
  Form::DataType type   = simple_type(globals);
  if( type != Form::none ) {
    return true;
  }

  return false;
}

// Output code to access the value of the index'th constant
void OperandForm::access_constant(FILE *fp, FormDict &globals,
                                  uint const_index) {
  OperandForm *oper = constant_operand(globals, const_index);
  assert( oper, "Index exceeds number of constants in operand");
  Form::DataType dtype = oper->is_base_constant(globals);

  switch(dtype) {
  case idealI: fprintf(fp,"_c%d",           const_index); break;
  case idealP: fprintf(fp,"_c%d->get_con()",const_index); break;
  case idealL: fprintf(fp,"_c%d",           const_index); break;
  case idealF: fprintf(fp,"_c%d",           const_index); break;
  case idealD: fprintf(fp,"_c%d",           const_index); break;
  default:
    assert( false, "ShouldNotReachHere()");
  }
}


void OperandForm::dump() {
  output(stderr);
}

void OperandForm::output(FILE *fp) {
  fprintf(fp,"\nOperand: %s\n", (_ident?_ident:""));
  if (_matrule)    _matrule->dump();
  if (_interface)  _interface->dump();
  if (_attribs)    _attribs->dump();
  if (_predicate)  _predicate->dump();
  if (_constraint) _constraint->dump();
  if (_construct)  _construct->dump();
  if (_format)     _format->dump();
}

void OperandForm::forms_do(FormClosure* f) {
  if (_matrule)    f->do_form(_matrule);
  if (_interface)  f->do_form(_interface);
  if (_attribs)    f->do_form(_attribs);
  if (_predicate)  f->do_form(_predicate);
  if (_constraint) f->do_form(_constraint);
  if (_construct)  f->do_form(_construct);
  if (_format)     f->do_form(_format);
  _localNames.forms_do(f);
  const char* opclass = nullptr;
  for ( _classes.reset(); (opclass = _classes.iter()) != nullptr; ) {
    f->do_form_by_name(opclass);
  }
  assert(_components.count() == 0, "skip _compnets");
}

//------------------------------Constraint-------------------------------------
Constraint::Constraint(const char *func, const char *arg)
  : _func(func), _arg(arg) {
}
Constraint::~Constraint() { /* not owner of char* */
}

bool Constraint::stack_slots_only() const {
  return strcmp(_func, "ALLOC_IN_RC") == 0
      && strcmp(_arg,  "stack_slots") == 0;
}

void Constraint::dump() {
  output(stderr);
}

void Constraint::output(FILE *fp) {           // Write info to output files
  assert((_func != nullptr && _arg != nullptr),"missing constraint function or arg");
  fprintf(fp,"Constraint: %s ( %s )\n", _func, _arg);
}

void Constraint::forms_do(FormClosure *f) {
  f->do_form_by_name(_arg);
}

//------------------------------Predicate--------------------------------------
Predicate::Predicate(char *pr)
  : _pred(pr) {
}
Predicate::~Predicate() {
}

void Predicate::dump() {
  output(stderr);
}

void Predicate::output(FILE *fp) {
  fprintf(fp,"Predicate");  // Write to output files
}
//------------------------------Interface--------------------------------------
Interface::Interface(const char *name) : _name(name) {
}
Interface::~Interface() {
}

Form::InterfaceType Interface::interface_type(FormDict &globals) const {
  Interface *thsi = (Interface*)this;
  if ( thsi->is_RegInterface()   ) return Form::register_interface;
  if ( thsi->is_MemInterface()   ) return Form::memory_interface;
  if ( thsi->is_ConstInterface() ) return Form::constant_interface;
  if ( thsi->is_CondInterface()  ) return Form::conditional_interface;

  return Form::no_interface;
}

RegInterface   *Interface::is_RegInterface() {
  if ( strcmp(_name,"REG_INTER") != 0 )
    return nullptr;
  return (RegInterface*)this;
}
MemInterface   *Interface::is_MemInterface() {
  if ( strcmp(_name,"MEMORY_INTER") != 0 )  return nullptr;
  return (MemInterface*)this;
}
ConstInterface *Interface::is_ConstInterface() {
  if ( strcmp(_name,"CONST_INTER") != 0 )  return nullptr;
  return (ConstInterface*)this;
}
CondInterface  *Interface::is_CondInterface() {
  if ( strcmp(_name,"COND_INTER") != 0 )  return nullptr;
  return (CondInterface*)this;
}


void Interface::dump() {
  output(stderr);
}

// Write info to output files
void Interface::output(FILE *fp) {
  fprintf(fp,"Interface: %s\n", (_name ? _name : "") );
}

//------------------------------RegInterface-----------------------------------
RegInterface::RegInterface() : Interface("REG_INTER") {
}
RegInterface::~RegInterface() {
}

void RegInterface::dump() {
  output(stderr);
}

// Write info to output files
void RegInterface::output(FILE *fp) {
  Interface::output(fp);
}

//------------------------------ConstInterface---------------------------------
ConstInterface::ConstInterface() : Interface("CONST_INTER") {
}
ConstInterface::~ConstInterface() {
}

void ConstInterface::dump() {
  output(stderr);
}

// Write info to output files
void ConstInterface::output(FILE *fp) {
  Interface::output(fp);
}

//------------------------------MemInterface-----------------------------------
MemInterface::MemInterface(char *base, char *index, char *scale, char *disp)
  : Interface("MEMORY_INTER"), _base(base), _index(index), _scale(scale), _disp(disp) {
}
MemInterface::~MemInterface() {
  // not owner of any character arrays
}

void MemInterface::dump() {
  output(stderr);
}

// Write info to output files
void MemInterface::output(FILE *fp) {
  Interface::output(fp);
  if ( _base  != nullptr ) fprintf(fp,"  base  == %s\n", _base);
  if ( _index != nullptr ) fprintf(fp,"  index == %s\n", _index);
  if ( _scale != nullptr ) fprintf(fp,"  scale == %s\n", _scale);
  if ( _disp  != nullptr ) fprintf(fp,"  disp  == %s\n", _disp);
  // fprintf(fp,"\n");
}

//------------------------------CondInterface----------------------------------
CondInterface::CondInterface(const char* equal,         const char* equal_format,
                             const char* not_equal,     const char* not_equal_format,
                             const char* less,          const char* less_format,
                             const char* greater_equal, const char* greater_equal_format,
                             const char* less_equal,    const char* less_equal_format,
                             const char* greater,       const char* greater_format,
                             const char* overflow,      const char* overflow_format,
                             const char* no_overflow,   const char* no_overflow_format)
  : Interface("COND_INTER"),
    _equal(equal),                 _equal_format(equal_format),
    _not_equal(not_equal),         _not_equal_format(not_equal_format),
    _less(less),                   _less_format(less_format),
    _greater_equal(greater_equal), _greater_equal_format(greater_equal_format),
    _less_equal(less_equal),       _less_equal_format(less_equal_format),
    _greater(greater),             _greater_format(greater_format),
    _overflow(overflow),           _overflow_format(overflow_format),
    _no_overflow(no_overflow),     _no_overflow_format(no_overflow_format) {
}
CondInterface::~CondInterface() {
  // not owner of any character arrays
}

void CondInterface::dump() {
  output(stderr);
}

// Write info to output files
void CondInterface::output(FILE *fp) {
  Interface::output(fp);
  if ( _equal  != nullptr )     fprintf(fp," equal        == %s\n", _equal);
  if ( _not_equal  != nullptr ) fprintf(fp," not_equal    == %s\n", _not_equal);
  if ( _less  != nullptr )      fprintf(fp," less         == %s\n", _less);
  if ( _greater_equal  != nullptr ) fprintf(fp," greater_equal    == %s\n", _greater_equal);
  if ( _less_equal  != nullptr ) fprintf(fp," less_equal   == %s\n", _less_equal);
  if ( _greater  != nullptr )    fprintf(fp," greater      == %s\n", _greater);
  if ( _overflow != nullptr )    fprintf(fp," overflow     == %s\n", _overflow);
  if ( _no_overflow != nullptr ) fprintf(fp," no_overflow  == %s\n", _no_overflow);
  // fprintf(fp,"\n");
}

//------------------------------ConstructRule----------------------------------
ConstructRule::ConstructRule(char *cnstr)
  : _construct(cnstr) {
}
ConstructRule::~ConstructRule() {
}

void ConstructRule::dump() {
  output(stderr);
}

void ConstructRule::output(FILE *fp) {
  fprintf(fp,"\nConstruct Rule\n");  // Write to output files
}


//==============================Shared Forms===================================
//------------------------------AttributeForm----------------------------------
int         AttributeForm::_insId   = 0;           // start counter at 0
int         AttributeForm::_opId    = 0;           // start counter at 0
const char* AttributeForm::_ins_cost = "ins_cost"; // required name
const char* AttributeForm::_op_cost  = "op_cost";  // required name

AttributeForm::AttributeForm(char *attr, int type, char *attrdef)
  : Form(Form::ATTR), _attrname(attr), _atype(type), _attrdef(attrdef) {
    if (type==OP_ATTR) {
      id = ++_opId;
    }
    else if (type==INS_ATTR) {
      id = ++_insId;
    }
    else assert( false,"");
}
AttributeForm::~AttributeForm() {
}

// Dynamic type check
AttributeForm *AttributeForm::is_attribute() const {
  return (AttributeForm*)this;
}


// inlined  // int  AttributeForm::type() { return id;}

void AttributeForm::dump() {
  output(stderr);
}

void AttributeForm::output(FILE *fp) {
  if( _attrname && _attrdef ) {
    fprintf(fp,"\n// AttributeForm \nstatic const int %s = %s;\n",
            _attrname, _attrdef);
  }
  else {
    fprintf(fp,"\n// AttributeForm missing name %s or definition %s\n",
            (_attrname?_attrname:""), (_attrdef?_attrdef:"") );
  }
}

//------------------------------Component--------------------------------------
Component::Component(const char *name, const char *type, int usedef)
  : _name(name), _type(type), _usedef(usedef) {
    _ftype = Form::COMP;
}
Component::~Component() {
}

// True if this component is equal to the parameter.
bool Component::is(int use_def_kill_enum) const {
  return (_usedef == use_def_kill_enum ? true : false);
}
// True if this component is used/def'd/kill'd as the parameter suggests.
bool Component::isa(int use_def_kill_enum) const {
  return (_usedef & use_def_kill_enum) == use_def_kill_enum;
}

// Extend this component with additional use/def/kill behavior
int Component::promote_use_def_info(int new_use_def) {
  _usedef |= new_use_def;

  return _usedef;
}

// Check the base type of this component, if it has one
const char *Component::base_type(FormDict &globals) {
  const Form *frm = globals[_type];
  if (frm == nullptr) return nullptr;
  OperandForm *op = frm->is_operand();
  if (op == nullptr) return nullptr;
  if (op->ideal_only()) return op->_ident;
  return (char *)op->ideal_type(globals);
}

void Component::dump() {
  output(stderr);
}

void Component::output(FILE *fp) {
  fprintf(fp,"Component:");  // Write to output files
  fprintf(fp, "  name = %s", _name);
  fprintf(fp, ", type = %s", _type);
  assert(_usedef != 0, "unknown effect");
  fprintf(fp, ", use/def = %s\n", getUsedefName());
}


//------------------------------ComponentList---------------------------------
ComponentList::ComponentList() : NameList(), _matchcnt(0) {
}
ComponentList::~ComponentList() {
  // // This list may not own its elements if copied via assignment
  // Component *component;
  // for (reset(); (component = iter()) != nullptr;) {
  //   delete component;
  // }
}

void   ComponentList::insert(Component *component, bool mflag) {
  NameList::addName((char *)component);
  if(mflag) _matchcnt++;
}
void   ComponentList::insert(const char *name, const char *opType, int usedef,
                             bool mflag) {
  Component * component = new Component(name, opType, usedef);
  insert(component, mflag);
}
Component *ComponentList::current() { return (Component*)NameList::current(); }
Component *ComponentList::iter()    { return (Component*)NameList::iter(); }
Component *ComponentList::match_iter() {
  if(_iter < _matchcnt) return (Component*)NameList::iter();
  return nullptr;
}
Component *ComponentList::post_match_iter() {
  Component *comp = iter();
  // At end of list?
  if ( comp == nullptr ) {
    return comp;
  }
  // In post-match components?
  if (_iter > match_count()-1) {
    return comp;
  }

  return post_match_iter();
}

void       ComponentList::reset()   { NameList::reset(); }
int        ComponentList::count()   { return NameList::count(); }

Component *ComponentList::operator[](int position) {
  // Shortcut complete iteration if there are not enough entries
  if (position >= count()) return nullptr;

  int        index     = 0;
  Component *component = nullptr;
  for (reset(); (component = iter()) != nullptr;) {
    if (index == position) {
      return component;
    }
    ++index;
  }

  return nullptr;
}

const Component *ComponentList::search(const char *name) {
  PreserveIter pi(this);
  reset();
  for( Component *comp = nullptr; ((comp = iter()) != nullptr); ) {
    if( strcmp(comp->_name,name) == 0 ) return comp;
  }

  return nullptr;
}

// Return number of USEs + number of DEFs
// When there are no components, or the first component is a USE,
// then we add '1' to hold a space for the 'result' operand.
int ComponentList::num_operands() {
  PreserveIter pi(this);
  uint       count = 1;           // result operand
  uint       position = 0;

  Component *component  = nullptr;
  for( reset(); (component = iter()) != nullptr; ++position ) {
    if( component->isa(Component::USE) ||
        ( position == 0 && (! component->isa(Component::DEF))) ) {
      ++count;
    }
  }

  return count;
}

// Return zero-based position of operand 'name' in list;  -1 if not in list.
// if parameter 'usedef' is ::USE, it will match USE, USE_DEF, ...
int ComponentList::operand_position(const char *name, int usedef, Form *fm) {
  PreserveIter pi(this);
  int position = 0;
  int num_opnds = num_operands();
  Component *component;
  Component* preceding_non_use = nullptr;
  Component* first_def = nullptr;
  for (reset(); (component = iter()) != nullptr; ++position) {
    // When the first component is not a DEF,
    // leave space for the result operand!
    if ( position==0 && (! component->isa(Component::DEF)) ) {
      ++position;
      ++num_opnds;
    }
    if (strcmp(name, component->_name)==0 && (component->isa(usedef))) {
      // When the first entry in the component list is a DEF and a USE
      // Treat them as being separate, a DEF first, then a USE
      if( position==0
          && usedef==Component::USE && component->isa(Component::DEF) ) {
        assert(position+1 < num_opnds, "advertised index in bounds");
        return position+1;
      } else {
        if( preceding_non_use && strcmp(component->_name, preceding_non_use->_name) ) {
          fprintf(stderr, "the name '%s(%s)' should not precede the name '%s(%s)'",
                  preceding_non_use->_name, preceding_non_use->getUsedefName(),
                  name, component->getUsedefName());
          if (fm && fm->is_instruction()) fprintf(stderr,  "in form '%s'", fm->is_instruction()->_ident);
          if (fm && fm->is_operand()) fprintf(stderr,  "in form '%s'", fm->is_operand()->_ident);
          fprintf(stderr,  "\n");
        }
        if( position >= num_opnds ) {
          fprintf(stderr, "the name '%s' is too late in its name list", name);
          if (fm && fm->is_instruction()) fprintf(stderr,  "in form '%s'", fm->is_instruction()->_ident);
          if (fm && fm->is_operand()) fprintf(stderr,  "in form '%s'", fm->is_operand()->_ident);
          fprintf(stderr,  "\n");
        }
        assert(position < num_opnds, "advertised index in bounds");
        return position;
      }
    }
    if( component->isa(Component::DEF)
        && component->isa(Component::USE) ) {
      ++position;
      if( position != 1 )  --position;   // only use two slots for the 1st USE_DEF
    }
    if( component->isa(Component::DEF) && !first_def ) {
      first_def = component;
    }
    if( !component->isa(Component::USE) && component != first_def ) {
      preceding_non_use = component;
    } else if( preceding_non_use && !strcmp(component->_name, preceding_non_use->_name) ) {
      preceding_non_use = nullptr;
    }
  }
  return Not_in_list;
}

// Find position for this name, regardless of use/def information
int ComponentList::operand_position(const char *name) {
  PreserveIter pi(this);
  int position = 0;
  Component *component;
  for (reset(); (component = iter()) != nullptr; ++position) {
    // When the first component is not a DEF,
    // leave space for the result operand!
    if ( position==0 && (! component->isa(Component::DEF)) ) {
      ++position;
    }
    if (strcmp(name, component->_name)==0) {
      return position;
    }
    if( component->isa(Component::DEF)
        && component->isa(Component::USE) ) {
      ++position;
      if( position != 1 )  --position;   // only use two slots for the 1st USE_DEF
    }
  }
  return Not_in_list;
}

int ComponentList::operand_position_format(const char *name, Form *fm) {
  PreserveIter pi(this);
  int  first_position = operand_position(name);
  int  use_position   = operand_position(name, Component::USE, fm);

  return ((first_position < use_position) ? use_position : first_position);
}

int ComponentList::label_position() {
  PreserveIter pi(this);
  int position = 0;
  reset();
  for( Component *comp; (comp = iter()) != nullptr; ++position) {
    // When the first component is not a DEF,
    // leave space for the result operand!
    if ( position==0 && (! comp->isa(Component::DEF)) ) {
      ++position;
    }
    if (strcmp(comp->_type, "label")==0) {
      return position;
    }
    if( comp->isa(Component::DEF)
        && comp->isa(Component::USE) ) {
      ++position;
      if( position != 1 )  --position;   // only use two slots for the 1st USE_DEF
    }
  }

  return -1;
}

int ComponentList::method_position() {
  PreserveIter pi(this);
  int position = 0;
  reset();
  for( Component *comp; (comp = iter()) != nullptr; ++position) {
    // When the first component is not a DEF,
    // leave space for the result operand!
    if ( position==0 && (! comp->isa(Component::DEF)) ) {
      ++position;
    }
    if (strcmp(comp->_type, "method")==0) {
      return position;
    }
    if( comp->isa(Component::DEF)
        && comp->isa(Component::USE) ) {
      ++position;
      if( position != 1 )  --position;   // only use two slots for the 1st USE_DEF
    }
  }

  return -1;
}

void ComponentList::dump() { output(stderr); }

void ComponentList::output(FILE *fp) {
  PreserveIter pi(this);
  fprintf(fp, "\n");
  Component *component;
  for (reset(); (component = iter()) != nullptr;) {
    component->output(fp);
  }
  fprintf(fp, "\n");
}

//------------------------------MatchNode--------------------------------------
MatchNode::MatchNode(ArchDesc &ad, const char *result, const char *mexpr,
                     const char *opType, MatchNode *lChild, MatchNode *rChild)
  : _AD(ad), _result(result), _name(mexpr), _opType(opType),
    _lChild(lChild), _rChild(rChild), _internalop(0), _numleaves(0),
    _commutative_id(0) {
  _numleaves = (lChild ? lChild->_numleaves : 0)
               + (rChild ? rChild->_numleaves : 0);
}

MatchNode::MatchNode(ArchDesc &ad, MatchNode& mnode)
  : _AD(ad), _result(mnode._result), _name(mnode._name),
    _opType(mnode._opType), _lChild(mnode._lChild), _rChild(mnode._rChild),
    _internalop(0), _numleaves(mnode._numleaves),
    _commutative_id(mnode._commutative_id) {
}

MatchNode::MatchNode(ArchDesc &ad, MatchNode& mnode, int clone)
  : _AD(ad), _result(mnode._result), _name(mnode._name),
    _opType(mnode._opType),
    _internalop(0), _numleaves(mnode._numleaves),
    _commutative_id(mnode._commutative_id) {
  if (mnode._lChild) {
    _lChild = new MatchNode(ad, *mnode._lChild, clone);
  } else {
    _lChild = nullptr;
  }
  if (mnode._rChild) {
    _rChild = new MatchNode(ad, *mnode._rChild, clone);
  } else {
    _rChild = nullptr;
  }
}

MatchNode::~MatchNode() {
  // // This node may not own its children if copied via assignment
  // if( _lChild ) delete _lChild;
  // if( _rChild ) delete _rChild;
}

bool  MatchNode::find_type(const char *type, int &position) const {
  if ( (_lChild != nullptr) && (_lChild->find_type(type, position)) ) return true;
  if ( (_rChild != nullptr) && (_rChild->find_type(type, position)) ) return true;

  if (strcmp(type,_opType)==0)  {
    return true;
  } else {
    ++position;
  }
  return false;
}

// Recursive call collecting info on top-level operands, not transitive.
// Implementation does not modify state of internal structures.
void MatchNode::append_components(FormDict& locals, ComponentList& components,
                                  bool def_flag) const {
  int usedef = def_flag ? Component::DEF : Component::USE;
  FormDict &globals = _AD.globalNames();

  assert (_name != nullptr, "MatchNode::build_components encountered empty node\n");
  // Base case
  if (_lChild==nullptr && _rChild==nullptr) {
    // If _opType is not an operation, do not build a component for it #####
    const Form *f = globals[_opType];
    if( f != nullptr ) {
      // Add non-ideals that are operands, operand-classes,
      if( ! f->ideal_only()
          && (f->is_opclass() || f->is_operand()) ) {
        components.insert(_name, _opType, usedef, true);
      }
    }
    return;
  }
  // Promote results of "Set" to DEF
  bool tmpdef_flag = (!strcmp(_opType, "Set")) ? true : false;
  if (_lChild) _lChild->append_components(locals, components, tmpdef_flag);
  tmpdef_flag = false;   // only applies to component immediately following 'Set'
  if (_rChild) _rChild->append_components(locals, components, tmpdef_flag);
}

// Find the n'th base-operand in the match node,
// recursively investigates match rules of user-defined operands.
//
// Implementation does not modify state of internal structures since they
// can be shared.
bool MatchNode::base_operand(uint &position, FormDict &globals,
                             const char * &result, const char * &name,
                             const char * &opType) const {
  assert (_name != nullptr, "MatchNode::base_operand encountered empty node\n");
  // Base case
  if (_lChild==nullptr && _rChild==nullptr) {
    // Check for special case: "Universe", "label"
    if (strcmp(_opType,"Universe") == 0 || strcmp(_opType,"label")==0 ) {
      if (position == 0) {
        result = _result;
        name   = _name;
        opType = _opType;
        return 1;
      } else {
        -- position;
        return 0;
      }
    }

    const Form *form = globals[_opType];
    MatchNode *matchNode = nullptr;
    // Check for user-defined type
    if (form) {
      // User operand or instruction?
      OperandForm  *opForm = form->is_operand();
      InstructForm *inForm = form->is_instruction();
      if ( opForm ) {
        matchNode = (MatchNode*)opForm->_matrule;
      } else if ( inForm ) {
        matchNode = (MatchNode*)inForm->_matrule;
      }
    }
    // if this is user-defined, recurse on match rule
    // User-defined operand and instruction forms have a match-rule.
    if (matchNode) {
      return (matchNode->base_operand(position,globals,result,name,opType));
    } else {
      // Either not a form, or a system-defined form (no match rule).
      if (position==0) {
        result = _result;
        name   = _name;
        opType = _opType;
        return 1;
      } else {
        --position;
        return 0;
      }
    }

  } else {
    // Examine the left child and right child as well
    if (_lChild) {
      if (_lChild->base_operand(position, globals, result, name, opType))
        return 1;
    }

    if (_rChild) {
      if (_rChild->base_operand(position, globals, result, name, opType))
        return 1;
    }
  }

  return 0;
}

// Recursive call on all operands' match rules in my match rule.
uint  MatchNode::num_consts(FormDict &globals) const {
  uint        index      = 0;
  uint        num_consts = 0;
  const char *result;
  const char *name;
  const char *opType;

  for (uint position = index;
       base_operand(position,globals,result,name,opType); position = index) {
    ++index;
    if( ideal_to_const_type(opType) )        num_consts++;
  }

  return num_consts;
}

// Recursive call on all operands' match rules in my match rule.
// Constants in match rule subtree with specified type
uint  MatchNode::num_consts(FormDict &globals, Form::DataType type) const {
  uint        index      = 0;
  uint        num_consts = 0;
  const char *result;
  const char *name;
  const char *opType;

  for (uint position = index;
       base_operand(position,globals,result,name,opType); position = index) {
    ++index;
    if( ideal_to_const_type(opType) == type ) num_consts++;
  }

  return num_consts;
}

// Recursive call on all operands' match rules in my match rule.
uint  MatchNode::num_const_ptrs(FormDict &globals) const {
  return  num_consts( globals, Form::idealP );
}

bool  MatchNode::sets_result() const {
  return   ( (strcmp(_name,"Set") == 0) ? true : false );
}

const char *MatchNode::reduce_right(FormDict &globals) const {
  // If there is no right reduction, return null.
  const char      *rightStr    = nullptr;

  // If we are a "Set", start from the right child.
  const MatchNode *const mnode = sets_result() ?
    (const MatchNode *)this->_rChild :
    (const MatchNode *)this;

  // If our right child exists, it is the right reduction
  if ( mnode->_rChild ) {
    rightStr = mnode->_rChild->_internalop ? mnode->_rChild->_internalop
      : mnode->_rChild->_opType;
  }
  // Else, May be simple chain rule: (Set dst operand_form), rightStr=nullptr;
  return rightStr;
}

const char *MatchNode::reduce_left(FormDict &globals) const {
  // If there is no left reduction, return null.
  const char  *leftStr  = nullptr;

  // If we are a "Set", start from the right child.
  const MatchNode *const mnode = sets_result() ?
    (const MatchNode *)this->_rChild :
    (const MatchNode *)this;

  // If our left child exists, it is the left reduction
  if ( mnode->_lChild ) {
    leftStr = mnode->_lChild->_internalop ? mnode->_lChild->_internalop
      : mnode->_lChild->_opType;
  } else {
    // May be simple chain rule: (Set dst operand_form_source)
    if ( sets_result() ) {
      OperandForm *oper = globals[mnode->_opType]->is_operand();
      if( oper ) {
        leftStr = mnode->_opType;
      }
    }
  }
  return leftStr;
}

//------------------------------count_instr_names------------------------------
// Count occurrences of operands names in the leaves of the instruction
// match rule.
void MatchNode::count_instr_names( Dict &names ) {
  if( _lChild ) _lChild->count_instr_names(names);
  if( _rChild ) _rChild->count_instr_names(names);
  if( !_lChild && !_rChild ) {
    uintptr_t cnt = (uintptr_t)names[_name];
    cnt++;                      // One more name found
    names.Insert(_name,(void*)cnt);
  }
}

//------------------------------build_instr_pred-------------------------------
// Build a path to 'name' in buf.  Actually only build if cnt is zero, so we
// can skip some leading instances of 'name'.
int MatchNode::build_instr_pred( char *buf, const char *name, int cnt, int path_bitmask, int level) {
  if( _lChild ) {
    cnt = _lChild->build_instr_pred(buf, name, cnt, path_bitmask, level+1);
    if( cnt < 0 ) {
      return cnt;   // Found it, all done
    }
  }
  if( _rChild ) {
    path_bitmask |= 1 << level;
    cnt = _rChild->build_instr_pred( buf, name, cnt, path_bitmask, level+1);
    if( cnt < 0 ) {
      return cnt;   // Found it, all done
    }
  }
  if( !_lChild && !_rChild ) {  // Found a leaf
    // Wrong name?  Give up...
    if( strcmp(name,_name) ) return cnt;
    if( !cnt )  {
      for(int i = 0; i < level; i++) {
        int kid = path_bitmask &  (1 << i);
        if (0 == kid) {
          strcpy( buf, "_kids[0]->" );
        } else {
          strcpy( buf, "_kids[1]->" );
        }
        buf += 10;
      }
      strcpy( buf, "_leaf" );
    }
    return cnt-1;
  }
  return cnt;
}


//------------------------------build_internalop-------------------------------
// Build string representation of subtree
void MatchNode::build_internalop( ) {
  char *iop, *subtree;
  const char *lstr, *rstr;
  // Build string representation of subtree
  // Operation lchildType rchildType
  int len = (int)strlen(_opType) + 4;
  lstr = (_lChild) ? ((_lChild->_internalop) ?
                       _lChild->_internalop : _lChild->_opType) : "";
  rstr = (_rChild) ? ((_rChild->_internalop) ?
                       _rChild->_internalop : _rChild->_opType) : "";
  len += (int)strlen(lstr) + (int)strlen(rstr);
  subtree = (char *)AdlAllocateHeap(len);
  snprintf_checked(subtree, len, "_%s_%s_%s", _opType, lstr, rstr);
  // Hash the subtree string in _internalOps; if a name exists, use it
  iop = (char *)_AD._internalOps[subtree];
  // Else create a unique name, and add it to the hash table
  if (iop == nullptr) {
    iop = subtree;
    _AD._internalOps.Insert(subtree, iop);
    _AD._internalOpNames.addName(iop);
    _AD._internalMatch.Insert(iop, this);
  }
  // Add the internal operand name to the MatchNode
  _internalop = iop;
  _result = iop;
}


void MatchNode::dump() {
  output(stderr);
}

void MatchNode::output(FILE *fp) {
  if (_lChild==0 && _rChild==0) {
    fprintf(fp," %s",_name);    // operand
  }
  else {
    fprintf(fp," (%s ",_name);  // " (opcodeName "
    if(_lChild) _lChild->output(fp); //               left operand
    if(_rChild) _rChild->output(fp); //                    right operand
    fprintf(fp,")");                 //                                 ")"
  }
}

void MatchNode::forms_do(FormClosure *f) {
  f->do_form_by_name(_name);
  if (_lChild) f->do_form(_lChild);
  if (_rChild) f->do_form(_rChild);
}

int MatchNode::needs_ideal_memory_edge(FormDict &globals) const {
  static const char *needs_ideal_memory_list[] = {
    "StoreI","StoreL","StoreP","StoreN","StoreNKlass","StoreD","StoreF" ,
    "StoreB","StoreC","Store" ,"StoreFP",
    "LoadI", "LoadL", "LoadP" ,"LoadN", "LoadD" ,"LoadF"  ,
    "LoadB" , "LoadUB", "LoadUS" ,"LoadS" ,"Load" ,
    "StoreVector", "LoadVector", "LoadVectorMasked", "StoreVectorMasked",
    "LoadVectorGather", "StoreVectorScatter", "LoadVectorGatherMasked", "StoreVectorScatterMasked",
    "LoadRange", "LoadKlass", "LoadNKlass", "LoadL_unaligned", "LoadD_unaligned",
    "CompareAndSwapB", "CompareAndSwapS", "CompareAndSwapI", "CompareAndSwapL", "CompareAndSwapP", "CompareAndSwapN",
    "WeakCompareAndSwapB", "WeakCompareAndSwapS", "WeakCompareAndSwapI", "WeakCompareAndSwapL", "WeakCompareAndSwapP", "WeakCompareAndSwapN",
    "CompareAndExchangeB", "CompareAndExchangeS", "CompareAndExchangeI", "CompareAndExchangeL", "CompareAndExchangeP", "CompareAndExchangeN",
#if INCLUDE_SHENANDOAHGC
    "ShenandoahCompareAndSwapN", "ShenandoahCompareAndSwapP", "ShenandoahWeakCompareAndSwapP", "ShenandoahWeakCompareAndSwapN", "ShenandoahCompareAndExchangeP", "ShenandoahCompareAndExchangeN",
#endif
    "GetAndSetB", "GetAndSetS", "GetAndAddI", "GetAndSetI", "GetAndSetP",
    "GetAndAddB", "GetAndAddS", "GetAndAddL", "GetAndSetL", "GetAndSetN",
    "ClearArray"
  };
  int cnt = sizeof(needs_ideal_memory_list)/sizeof(char*);
  if( strcmp(_opType,"PrefetchAllocation")==0 )
    return 1;
  if( strcmp(_opType,"CacheWB")==0 )
    return 1;
  if( strcmp(_opType,"CacheWBPreSync")==0 )
    return 1;
  if( strcmp(_opType,"CacheWBPostSync")==0 )
    return 1;
  if( _lChild ) {
    const char *opType = _lChild->_opType;
    for( int i=0; i<cnt; i++ )
      if( strcmp(opType,needs_ideal_memory_list[i]) == 0 )
        return 1;
    if( _lChild->needs_ideal_memory_edge(globals) )
      return 1;
  }
  if( _rChild ) {
    const char *opType = _rChild->_opType;
    for( int i=0; i<cnt; i++ )
      if( strcmp(opType,needs_ideal_memory_list[i]) == 0 )
        return 1;
    if( _rChild->needs_ideal_memory_edge(globals) )
      return 1;
  }

  return 0;
}

// TRUE if defines a derived oop, and so needs a base oop edge present
// post-matching.
int MatchNode::needs_base_oop_edge() const {
  if( !strcmp(_opType,"AddP") ) return 1;
  if( strcmp(_opType,"Set") ) return 0;
  return !strcmp(_rChild->_opType,"AddP");
}

int InstructForm::needs_base_oop_edge(FormDict &globals) const {
  if( is_simple_chain_rule(globals) ) {
    const char *src = _matrule->_rChild->_opType;
    OperandForm *src_op = globals[src]->is_operand();
    assert( src_op, "Not operand class of chain rule" );
    return src_op->_matrule ? src_op->_matrule->needs_base_oop_edge() : 0;
  }                             // Else check instruction

  return _matrule ? _matrule->needs_base_oop_edge() : 0;
}



//-------------------------cisc spilling methods-------------------------------
// helper routines and methods for detecting cisc-spilling instructions
//-------------------------cisc_spill_merge------------------------------------
int MatchNode::cisc_spill_merge(int left_spillable, int right_spillable) {
  int cisc_spillable  = Maybe_cisc_spillable;

  // Combine results of left and right checks
  if( (left_spillable == Maybe_cisc_spillable) && (right_spillable == Maybe_cisc_spillable) ) {
    // neither side is spillable, nor prevents cisc spilling
    cisc_spillable = Maybe_cisc_spillable;
  }
  else if( (left_spillable == Maybe_cisc_spillable) && (right_spillable > Maybe_cisc_spillable) ) {
    // right side is spillable
    cisc_spillable = right_spillable;
  }
  else if( (right_spillable == Maybe_cisc_spillable) && (left_spillable > Maybe_cisc_spillable) ) {
    // left side is spillable
    cisc_spillable = left_spillable;
  }
  else if( (left_spillable == Not_cisc_spillable) || (right_spillable == Not_cisc_spillable) ) {
    // left or right prevents cisc spilling this instruction
    cisc_spillable = Not_cisc_spillable;
  }
  else {
    // Only allow one to spill
    cisc_spillable = Not_cisc_spillable;
  }

  return cisc_spillable;
}

//-------------------------root_ops_match--------------------------------------
bool static root_ops_match(FormDict &globals, const char *op1, const char *op2) {
  // Base Case: check that the current operands/operations match
  assert( op1, "Must have op's name");
  assert( op2, "Must have op's name");
  const Form *form1 = globals[op1];
  const Form *form2 = globals[op2];

  return (form1 == form2);
}

//-------------------------cisc_spill_match_node-------------------------------
// Recursively check two MatchRules for legal conversion via cisc-spilling
int MatchNode::cisc_spill_match(FormDict& globals, RegisterForm* registers, MatchNode* mRule2, const char* &operand, const char* &reg_type) {
  int cisc_spillable  = Maybe_cisc_spillable;
  int left_spillable  = Maybe_cisc_spillable;
  int right_spillable = Maybe_cisc_spillable;

  // Check that each has same number of operands at this level
  if( (_lChild && !(mRule2->_lChild)) || (_rChild && !(mRule2->_rChild)) )
    return Not_cisc_spillable;

  // Base Case: check that the current operands/operations match
  // or are CISC spillable
  assert( _opType, "Must have _opType");
  assert( mRule2->_opType, "Must have _opType");
  const Form *form  = globals[_opType];
  const Form *form2 = globals[mRule2->_opType];
  if( form == form2 ) {
    cisc_spillable = Maybe_cisc_spillable;
  } else {
    const InstructForm *form2_inst = form2 ? form2->is_instruction() : nullptr;
    const char *name_left  = mRule2->_lChild ? mRule2->_lChild->_opType : nullptr;
    const char *name_right = mRule2->_rChild ? mRule2->_rChild->_opType : nullptr;
    DataType data_type = Form::none;
    if (form->is_operand()) {
      // Make sure the loadX matches the type of the reg
      data_type = form->ideal_to_Reg_type(form->is_operand()->ideal_type(globals));
    }
    // Detect reg vs (loadX memory)
    if( form->is_cisc_reg(globals)
        && form2_inst
        && data_type != Form::none
        && (is_load_from_memory(mRule2->_opType) == data_type) // reg vs. (load memory)
        && (name_left != nullptr)       // NOT (load)
        && (name_right == nullptr) ) {  // NOT (load memory foo)
      const Form *form2_left = globals[name_left];
      if( form2_left && form2_left->is_cisc_mem(globals) ) {
        cisc_spillable = Is_cisc_spillable;
        operand        = _name;
        reg_type       = _result;
        return Is_cisc_spillable;
      } else {
        cisc_spillable = Not_cisc_spillable;
      }
    }
    // Detect reg vs memory
    else if (form->is_cisc_reg(globals) && form2 != nullptr && form2->is_cisc_mem(globals)) {
      cisc_spillable = Is_cisc_spillable;
      operand        = _name;
      reg_type       = _result;
      return Is_cisc_spillable;
    } else {
      cisc_spillable = Not_cisc_spillable;
    }
  }

  // If cisc is still possible, check rest of tree
  if( cisc_spillable == Maybe_cisc_spillable ) {
    // Check that each has same number of operands at this level
    if( (_lChild && !(mRule2->_lChild)) || (_rChild && !(mRule2->_rChild)) ) return Not_cisc_spillable;

    // Check left operands
    if( (_lChild == nullptr) && (mRule2->_lChild == nullptr) ) {
      left_spillable = Maybe_cisc_spillable;
    } else  if (_lChild != nullptr) {
      left_spillable = _lChild->cisc_spill_match(globals, registers, mRule2->_lChild, operand, reg_type);
    }

    // Check right operands
    if( (_rChild == nullptr) && (mRule2->_rChild == nullptr) ) {
      right_spillable =  Maybe_cisc_spillable;
    } else if (_rChild != nullptr) {
      right_spillable = _rChild->cisc_spill_match(globals, registers, mRule2->_rChild, operand, reg_type);
    }

    // Combine results of left and right checks
    cisc_spillable = cisc_spill_merge(left_spillable, right_spillable);
  }

  return cisc_spillable;
}

//---------------------------cisc_spill_match_rule------------------------------
// Recursively check two MatchRules for legal conversion via cisc-spilling
// This method handles the root of Match tree,
// general recursive checks done in MatchNode
int  MatchRule::matchrule_cisc_spill_match(FormDict& globals, RegisterForm* registers,
                                           MatchRule* mRule2, const char* &operand,
                                           const char* &reg_type) {
  int cisc_spillable  = Maybe_cisc_spillable;
  int left_spillable  = Maybe_cisc_spillable;
  int right_spillable = Maybe_cisc_spillable;

  // Check that each sets a result
  if( !(sets_result() && mRule2->sets_result()) ) return Not_cisc_spillable;
  // Check that each has same number of operands at this level
  if( (_lChild && !(mRule2->_lChild)) || (_rChild && !(mRule2->_rChild)) ) return Not_cisc_spillable;

  // Check left operands: at root, must be target of 'Set'
  if( (_lChild == nullptr) || (mRule2->_lChild == nullptr) ) {
    left_spillable = Not_cisc_spillable;
  } else {
    // Do not support cisc-spilling instruction's target location
    if( root_ops_match(globals, _lChild->_opType, mRule2->_lChild->_opType) ) {
      left_spillable = Maybe_cisc_spillable;
    } else {
      left_spillable = Not_cisc_spillable;
    }
  }

  // Check right operands: recursive walk to identify reg->mem operand
  if (_rChild == nullptr) {
    if (mRule2->_rChild == nullptr) {
      right_spillable =  Maybe_cisc_spillable;
    } else {
      assert(0, "_rChild should not be null");
    }
  } else {
    right_spillable = _rChild->cisc_spill_match(globals, registers, mRule2->_rChild, operand, reg_type);
  }

  // Combine results of left and right checks
  cisc_spillable = cisc_spill_merge(left_spillable, right_spillable);

  return cisc_spillable;
}

//----------------------------- equivalent ------------------------------------
// Recursively check to see if two match rules are equivalent.
// This rule handles the root.
bool MatchRule::equivalent(FormDict &globals, MatchNode *mRule2) {
  // Check that each sets a result
  if (sets_result() != mRule2->sets_result()) {
    return false;
  }

  // Check that the current operands/operations match
  assert( _opType, "Must have _opType");
  assert( mRule2->_opType, "Must have _opType");
  const Form *form  = globals[_opType];
  const Form *form2 = globals[mRule2->_opType];
  if( form != form2 ) {
    return false;
  }

  if (_lChild ) {
    if( !_lChild->equivalent(globals, mRule2->_lChild) )
      return false;
  } else if (mRule2->_lChild) {
    return false; // I have null left child, mRule2 has non-null left child.
  }

  if (_rChild ) {
    if( !_rChild->equivalent(globals, mRule2->_rChild) )
      return false;
  } else if (mRule2->_rChild) {
    return false; // I have null right child, mRule2 has non-null right child.
  }

  // We've made it through the gauntlet.
  return true;
}

//----------------------------- equivalent ------------------------------------
// Recursively check to see if two match rules are equivalent.
// This rule handles the operands.
bool MatchNode::equivalent(FormDict &globals, MatchNode *mNode2) {
  if( !mNode2 )
    return false;

  // Check that the current operands/operations match
  assert( _opType, "Must have _opType");
  assert( mNode2->_opType, "Must have _opType");
  const Form *form  = globals[_opType];
  const Form *form2 = globals[mNode2->_opType];
  if( form != form2 ) {
    return false;
  }

  // Check that their children also match
  if (_lChild ) {
    if( !_lChild->equivalent(globals, mNode2->_lChild) )
      return false;
  } else if (mNode2->_lChild) {
    return false; // I have null left child, mNode2 has non-null left child.
  }

  if (_rChild ) {
    if( !_rChild->equivalent(globals, mNode2->_rChild) )
      return false;
  } else if (mNode2->_rChild) {
    return false; // I have null right child, mNode2 has non-null right child.
  }

  // We've made it through the gauntlet.
  return true;
}

//-------------------------- count_commutative_op -------------------------------
// Recursively check for commutative operations with subtree operands
// which could be swapped.
void MatchNode::count_commutative_op(int& count) {
  static const char *commut_op_list[] = {
    "AddI","AddL","AddHF","AddF","AddD",
    "AndI","AndL",
<<<<<<< HEAD
    "MaxI","MinI","MaxHF","MinHF","MaxF","MinF","MaxD","MinD",
    "MulI","MulL","MulHF","MulF","MulD",
    "OrI","OrL",
    "XorI","XorL"
=======
    "MaxI","MinI","MaxF","MinF","MaxD","MinD",
    "MulI","MulL","MulF","MulD",
    "OrI","OrL", "XorI","XorL",
    "UMax","UMin"
>>>>>>> 83f3d42d
  };

  static const char *commut_vector_op_list[] = {
    "AddVB", "AddVS", "AddVI", "AddVL", "AddVHF", "AddVF", "AddVD",
    "MulVB", "MulVS", "MulVI", "MulVL", "MulVHF", "MulVF", "MulVD",
    "AndV", "OrV", "XorV",
<<<<<<< HEAD
    "MaxVHF", "MinVHF", "MaxV", "MinV"
=======
    "MaxV", "MinV", "UMax","UMin"
>>>>>>> 83f3d42d
  };

  if (_lChild && _rChild && (_lChild->_lChild || _rChild->_lChild)) {
    // Don't swap if right operand is an immediate constant.
    bool is_const = false;
    if (_rChild->_lChild == nullptr && _rChild->_rChild == nullptr) {
      FormDict &globals = _AD.globalNames();
      const Form *form = globals[_rChild->_opType];
      if (form) {
        OperandForm *oper = form->is_operand();
        if (oper && oper->interface_type(globals) == Form::constant_interface)
          is_const = true;
      }
    }

    if (!is_const) {
      int scalar_cnt = sizeof(commut_op_list)/sizeof(char*);
      int vector_cnt = sizeof(commut_vector_op_list)/sizeof(char*);
      bool matched = false;

      // Check the commutative vector op first. It's noncommutative if
      // the current node is a masked vector op, since a mask value
      // is added to the original vector node's input list and the original
      // first two inputs are packed into one BinaryNode. So don't swap
      // if one of the operands is a BinaryNode.
      for (int i = 0; i < vector_cnt; i++) {
        if (strcmp(_opType, commut_vector_op_list[i]) == 0) {
          if (strcmp(_lChild->_opType, "Binary") != 0 &&
              strcmp(_rChild->_opType, "Binary") != 0) {
            count++;
            _commutative_id = count; // id should be > 0
          }
          matched = true;
          break;
        }
      }

      // Then check the scalar op if the current op is not in
      // the commut_vector_op_list.
      if (!matched) {
        for (int i = 0; i < scalar_cnt; i++) {
          if (strcmp(_opType, commut_op_list[i]) == 0) {
            count++;
            _commutative_id = count; // id should be > 0
            break;
          }
        }
      }
    }
  }
  if (_lChild)
    _lChild->count_commutative_op(count);
  if (_rChild)
    _rChild->count_commutative_op(count);
}

//-------------------------- swap_commutative_op ------------------------------
// Recursively swap specified commutative operation with subtree operands.
void MatchNode::swap_commutative_op(bool atroot, int id) {
  if( _commutative_id == id ) { // id should be > 0
    assert(_lChild && _rChild && (_lChild->_lChild || _rChild->_lChild ),
            "not swappable operation");
    MatchNode* tmp = _lChild;
    _lChild = _rChild;
    _rChild = tmp;
    // Don't exit here since we need to build internalop.
  }

  bool is_set = ( strcmp(_opType, "Set") == 0 );
  if( _lChild )
    _lChild->swap_commutative_op(is_set, id);
  if( _rChild )
    _rChild->swap_commutative_op(is_set, id);

  // If not the root, reduce this subtree to an internal operand
  if( !atroot && (_lChild || _rChild) ) {
    build_internalop();
  }
}

//-------------------------- swap_commutative_op ------------------------------
// Recursively swap specified commutative operation with subtree operands.
void MatchRule::matchrule_swap_commutative_op(const char* instr_ident, int count, int& match_rules_cnt) {
  assert(match_rules_cnt < 100," too many match rule clones");
  // Clone
  MatchRule* clone = new MatchRule(_AD, this);
  // Swap operands of commutative operation
  ((MatchNode*)clone)->swap_commutative_op(true, count);
  const size_t buf_size = strlen(instr_ident) + 4;
  char* buf = (char*) AdlAllocateHeap(buf_size);
  snprintf_checked(buf, buf_size, "%s_%d", instr_ident, match_rules_cnt++);
  clone->_result = buf;

  clone->_next = this->_next;
  this-> _next = clone;
  if( (--count) > 0 ) {
    this-> matchrule_swap_commutative_op(instr_ident, count, match_rules_cnt);
    clone->matchrule_swap_commutative_op(instr_ident, count, match_rules_cnt);
  }
}

//------------------------------MatchRule--------------------------------------
MatchRule::MatchRule(ArchDesc &ad)
  : MatchNode(ad), _depth(0), _construct(nullptr), _numchilds(0) {
    _next = nullptr;
}

MatchRule::MatchRule(ArchDesc &ad, MatchRule* mRule)
  : MatchNode(ad, *mRule, 0), _depth(mRule->_depth),
    _construct(mRule->_construct), _numchilds(mRule->_numchilds) {
    _next = nullptr;
}

MatchRule::MatchRule(ArchDesc &ad, MatchNode* mroot, int depth, char *cnstr,
                     int numleaves)
  : MatchNode(ad,*mroot), _depth(depth), _construct(cnstr),
    _numchilds(0) {
      _next = nullptr;
      mroot->_lChild = nullptr;
      mroot->_rChild = nullptr;
      delete mroot;
      _numleaves = numleaves;
      _numchilds = (_lChild ? 1 : 0) + (_rChild ? 1 : 0);
}
MatchRule::~MatchRule() {
}

// Recursive call collecting info on top-level operands, not transitive.
// Implementation does not modify state of internal structures.
void MatchRule::append_components(FormDict& locals, ComponentList& components, bool def_flag) const {
  assert (_name != nullptr, "MatchNode::build_components encountered empty node\n");

  MatchNode::append_components(locals, components,
                               false /* not necessarily a def */);
}

// Recursive call on all operands' match rules in my match rule.
// Implementation does not modify state of internal structures  since they
// can be shared.
// The MatchNode that is called first treats its
bool MatchRule::base_operand(uint &position0, FormDict &globals,
                             const char *&result, const char * &name,
                             const char * &opType)const{
  uint position = position0;

  return (MatchNode::base_operand( position, globals, result, name, opType));
}


bool MatchRule::is_base_register(FormDict &globals) const {
  uint   position = 1;
  const char  *result   = nullptr;
  const char  *name     = nullptr;
  const char  *opType   = nullptr;
  if (!base_operand(position, globals, result, name, opType)) {
    position = 0;
    if( base_operand(position, globals, result, name, opType) &&
        (strcmp(opType,"RegI")==0 ||
         strcmp(opType,"RegP")==0 ||
         strcmp(opType,"RegN")==0 ||
         strcmp(opType,"RegL")==0 ||
         strcmp(opType,"RegF")==0 ||
         strcmp(opType,"RegD")==0 ||
         strcmp(opType,"RegVectMask")==0 ||
         strcmp(opType,"VecA")==0 ||
         strcmp(opType,"VecS")==0 ||
         strcmp(opType,"VecD")==0 ||
         strcmp(opType,"VecX")==0 ||
         strcmp(opType,"VecY")==0 ||
         strcmp(opType,"VecZ")==0 ||
         strcmp(opType,"Reg" )==0) ) {
      return 1;
    }
  }
  return 0;
}

Form::DataType MatchRule::is_base_constant(FormDict &globals) const {
  uint         position = 1;
  const char  *result   = nullptr;
  const char  *name     = nullptr;
  const char  *opType   = nullptr;
  if (!base_operand(position, globals, result, name, opType)) {
    position = 0;
    if (base_operand(position, globals, result, name, opType)) {
      return ideal_to_const_type(opType);
    }
  }
  return Form::none;
}

bool MatchRule::is_chain_rule(FormDict &globals) const {

  // Check for chain rule, and do not generate a match list for it
  if ((_lChild == nullptr) && (_rChild == nullptr) ) {
    const Form *form = globals[_opType];
    // If this is ideal, then it is a base match, not a chain rule.
    if ( form && form->is_operand() && (!form->ideal_only())) {
      return true;
    }
  }
  // Check for "Set" form of chain rule, and do not generate a match list
  if (_rChild) {
    const char *rch = _rChild->_opType;
    const Form *form = globals[rch];
    if ((!strcmp(_opType,"Set") &&
         ((form) && form->is_operand()))) {
      return true;
    }
  }
  return false;
}

int MatchRule::is_ideal_copy() const {
  if (is_chain_rule(_AD.globalNames()) &&
      _lChild && strncmp(_lChild->_opType, "stackSlot", 9) == 0) {
    return 1;
  }
  return 0;
}

int MatchRule::is_expensive() const {
  if( _rChild ) {
    const char  *opType = _rChild->_opType;
    if( strcmp(opType,"AtanD")==0 ||
        strcmp(opType,"DivD")==0 ||
        strcmp(opType,"DivHF")==0 ||
        strcmp(opType,"DivF")==0 ||
        strcmp(opType,"DivI")==0 ||
        strcmp(opType,"Log10D")==0 ||
        strcmp(opType,"ModD")==0 ||
        strcmp(opType,"ModF")==0 ||
        strcmp(opType,"ModI")==0 ||
        strcmp(opType,"SqrtD")==0 ||
        strcmp(opType,"SqrtF")==0 ||
        strcmp(opType,"SqrtHF")==0 ||
        strcmp(opType,"TanD")==0 ||
        strcmp(opType,"ConvD2F")==0 ||
        strcmp(opType,"ConvD2I")==0 ||
        strcmp(opType,"ConvD2L")==0 ||
        strcmp(opType,"ConvF2D")==0 ||
        strcmp(opType,"ConvF2I")==0 ||
        strcmp(opType,"ConvF2L")==0 ||
        strcmp(opType,"ConvI2D")==0 ||
        strcmp(opType,"ConvI2F")==0 ||
        strcmp(opType,"ConvI2L")==0 ||
        strcmp(opType,"ConvL2D")==0 ||
        strcmp(opType,"ConvL2F")==0 ||
        strcmp(opType,"ConvL2I")==0 ||
        strcmp(opType,"DecodeN")==0 ||
        strcmp(opType,"EncodeP")==0 ||
        strcmp(opType,"EncodePKlass")==0 ||
        strcmp(opType,"DecodeNKlass")==0 ||
        strcmp(opType,"FmaD") == 0 ||
        strcmp(opType,"FmaF") == 0 ||
        strcmp(opType,"FmaHF") == 0 ||
        strcmp(opType,"RoundDouble")==0 ||
        strcmp(opType,"RoundDoubleMode")==0 ||
        strcmp(opType,"RoundFloat")==0 ||
        strcmp(opType,"ReverseBytesI")==0 ||
        strcmp(opType,"ReverseBytesL")==0 ||
        strcmp(opType,"ReverseBytesUS")==0 ||
        strcmp(opType,"ReverseBytesS")==0 ||
        strcmp(opType,"PopulateIndex")==0 ||
        strcmp(opType,"AddReductionVI")==0 ||
        strcmp(opType,"AddReductionVL")==0 ||
        strcmp(opType,"AddReductionVF")==0 ||
        strcmp(opType,"AddReductionVD")==0 ||
        strcmp(opType,"MulReductionVI")==0 ||
        strcmp(opType,"MulReductionVL")==0 ||
        strcmp(opType,"MulReductionVF")==0 ||
        strcmp(opType,"MulReductionVD")==0 ||
        strcmp(opType,"MinReductionV")==0 ||
        strcmp(opType,"MaxReductionV")==0 ||
        strcmp(opType,"AndReductionV")==0 ||
        strcmp(opType,"OrReductionV")==0 ||
        strcmp(opType,"XorReductionV")==0 ||
        strcmp(opType,"MaskAll")==0 ||
        0 /* 0 to line up columns nicely */ ) {
      return 1;
    }
  }
  return 0;
}

bool MatchRule::is_ideal_if() const {
  if( !_opType ) return false;
  return
    !strcmp(_opType,"If"            ) ||
    !strcmp(_opType,"CountedLoopEnd");
}

bool MatchRule::is_ideal_fastlock() const {
  if ( _opType && (strcmp(_opType,"Set") == 0) && _rChild ) {
    return (strcmp(_rChild->_opType,"FastLock") == 0);
  }
  return false;
}

bool MatchRule::is_ideal_membar() const {
  if( !_opType ) return false;
  return
    !strcmp(_opType,"MemBarAcquire") ||
    !strcmp(_opType,"MemBarRelease") ||
    !strcmp(_opType,"MemBarAcquireLock") ||
    !strcmp(_opType,"MemBarReleaseLock") ||
    !strcmp(_opType,"LoadFence" ) ||
    !strcmp(_opType,"StoreFence") ||
    !strcmp(_opType,"StoreStoreFence") ||
    !strcmp(_opType,"MemBarVolatile") ||
    !strcmp(_opType,"MemBarCPUOrder") ||
    !strcmp(_opType,"MemBarStoreStore") ||
    !strcmp(_opType,"OnSpinWait");
}

bool MatchRule::is_ideal_loadPC() const {
  if ( _opType && (strcmp(_opType,"Set") == 0) && _rChild ) {
    return (strcmp(_rChild->_opType,"LoadPC") == 0);
  }
  return false;
}

bool MatchRule::is_ideal_box() const {
  if ( _opType && (strcmp(_opType,"Set") == 0) && _rChild ) {
    return (strcmp(_rChild->_opType,"Box") == 0);
  }
  return false;
}

bool MatchRule::is_ideal_goto() const {
  bool   ideal_goto = false;

  if( _opType && (strcmp(_opType,"Goto") == 0) ) {
    ideal_goto = true;
  }
  return ideal_goto;
}

bool MatchRule::is_ideal_jump() const {
  if( _opType ) {
    if( !strcmp(_opType,"Jump") )
      return true;
  }
  return false;
}

bool MatchRule::is_ideal_bool() const {
  if( _opType ) {
    if( !strcmp(_opType,"Bool") )
      return true;
  }
  return false;
}


Form::DataType MatchRule::is_ideal_load() const {
  Form::DataType ideal_load = Form::none;

  if ( _opType && (strcmp(_opType,"Set") == 0) && _rChild ) {
    const char *opType = _rChild->_opType;
    ideal_load = is_load_from_memory(opType);
  }

  return ideal_load;
}

bool MatchRule::is_vector() const {
  static const char *vector_list[] = {
    "AddVB","AddVHF", "AddVS","AddVI","AddVL","AddVF","AddVD",
    "SubVB","SubVS","SubVI","SubVL", "SubVHF", "SubVF","SubVD",
    "MulVB","MulVS","MulVI","MulVL", "MulVHF", "MulVF","MulVD",
    "DivVHF","DivVF","DivVD",
    "AbsVB","AbsVS","AbsVI","AbsVL","AbsVF","AbsVD","AbsVHF",
    "NegVF","NegVD","NegVHF","NegVI","NegVL",
    "SqrtVD","SqrtVF","SqrtVHF",
    "AndV" ,"XorV" ,"OrV",
<<<<<<< HEAD
    "MaxV", "MinV", "MinVHF", "MaxVHF",
=======
    "MaxV", "MinV", "UMinV", "UMaxV",
>>>>>>> 83f3d42d
    "CompressV", "ExpandV", "CompressM", "CompressBitsV", "ExpandBitsV",
    "AddReductionVI", "AddReductionVL",
    "AddReductionVF", "AddReductionVD",
    "MulReductionVI", "MulReductionVL",
    "MulReductionVF", "MulReductionVD",
    "MaxReductionV", "MinReductionV",
    "AndReductionV", "OrReductionV", "XorReductionV",
    "MulAddVS2VI", "MacroLogicV",
    "LShiftCntV","RShiftCntV",
    "LShiftVB","LShiftVS","LShiftVI","LShiftVL",
    "RShiftVB","RShiftVS","RShiftVI","RShiftVL",
    "URShiftVB","URShiftVS","URShiftVI","URShiftVL",
    "Replicate","ReverseV","ReverseBytesV",
    "RoundDoubleModeV","RotateLeftV" , "RotateRightV", "LoadVector","StoreVector",
    "LoadVectorGather", "StoreVectorScatter", "LoadVectorGatherMasked", "StoreVectorScatterMasked",
    "SelectFromTwoVector", "VectorTest", "VectorLoadMask", "VectorStoreMask", "VectorBlend", "VectorInsert",
    "VectorRearrange", "VectorLoadShuffle", "VectorLoadConst",
    "VectorCastB2X", "VectorCastS2X", "VectorCastI2X",
    "VectorCastL2X", "VectorCastF2X", "VectorCastD2X", "VectorCastF2HF", "VectorCastHF2F",
    "VectorUCastB2X", "VectorUCastS2X", "VectorUCastI2X",
<<<<<<< HEAD
    "VectorMaskWrapper", "VectorMaskCmp", "VectorReinterpret", "LoadVectorMasked", "StoreVectorMasked",
    "FmaVD", "FmaVF", "FmaVHF", "PopCountVI", "PopCountVL", "PopulateIndex", "VectorLongToMask",
    "CountLeadingZerosV", "CountTrailingZerosV", "SignumVF", "SignumVD",
=======
    "VectorMaskWrapper","VectorMaskCmp","VectorReinterpret","LoadVectorMasked","StoreVectorMasked",
    "FmaVD","FmaVF","PopCountVI","PopCountVL","PopulateIndex","VectorLongToMask",
    "CountLeadingZerosV", "CountTrailingZerosV", "SignumVF", "SignumVD", "SaturatingAddV", "SaturatingSubV",
>>>>>>> 83f3d42d
    // Next are vector mask ops.
    "MaskAll", "AndVMask", "OrVMask", "XorVMask", "VectorMaskCast",
    "RoundVF", "RoundVD",
    // Next are not supported currently.
    "PackB","PackS","PackI","PackL","PackF","PackD","Pack2L","Pack2D",
    "ExtractB","ExtractUB","ExtractC","ExtractS","ExtractI","ExtractL","ExtractF","ExtractD"
  };
  int cnt = sizeof(vector_list)/sizeof(char*);
  if (_rChild) {
    const char  *opType = _rChild->_opType;
    for (int i=0; i<cnt; i++)
      if (strcmp(opType,vector_list[i]) == 0)
        return true;
  }
  return false;
}


bool MatchRule::skip_antidep_check() const {
  // Some loads operate on what is effectively immutable memory so we
  // should skip the anti dep computations.  For some of these nodes
  // the rewritable field keeps the anti dep logic from triggering but
  // for certain kinds of LoadKlass it does not since they are
  // actually reading memory which could be rewritten by the runtime,
  // though never by generated code.  This disables it uniformly for
  // the nodes that behave like this: LoadKlass, LoadNKlass and
  // LoadRange.
  if ( _opType && (strcmp(_opType,"Set") == 0) && _rChild ) {
    const char *opType = _rChild->_opType;
    if (strcmp("LoadKlass", opType) == 0 ||
        strcmp("LoadNKlass", opType) == 0 ||
        strcmp("LoadRange", opType) == 0) {
      return true;
    }
  }

  return false;
}


Form::DataType MatchRule::is_ideal_store() const {
  Form::DataType ideal_store = Form::none;

  if ( _opType && (strcmp(_opType,"Set") == 0) && _rChild ) {
    const char *opType = _rChild->_opType;
    ideal_store = is_store_to_memory(opType);
  }

  return ideal_store;
}


void MatchRule::dump() {
  output(stderr);
}

// Write just one line.
void MatchRule::output_short(FILE *fp) {
  fprintf(fp,"MatchRule: ( %s",_name);
  if (_lChild) _lChild->output(fp);
  if (_rChild) _rChild->output(fp);
  fprintf(fp," )");
}

void MatchRule::output(FILE *fp) {
  output_short(fp);
  fprintf(fp,"\n   nesting depth = %d\n", _depth);
  if (_result) fprintf(fp,"   Result Type = %s", _result);
  fprintf(fp,"\n");
}

void MatchRule::forms_do(FormClosure* f) {
  // keep sync with MatchNode::forms_do
  f->do_form_by_name(_name);
  if (_lChild) f->do_form(_lChild);
  if (_rChild) f->do_form(_rChild);

  // handle next rule
  if (_next) {
    f->do_form(_next);
  }
}

//------------------------------Attribute--------------------------------------
Attribute::Attribute(char *id, char* val, int type)
  : _ident(id), _val(val), _atype(type) {
}
Attribute::~Attribute() {
}

int Attribute::int_val(ArchDesc &ad) {
  // Make sure it is an integer constant:
  int result = 0;
  if (!_val || !ADLParser::is_int_token(_val, result)) {
    ad.syntax_err(0, "Attribute %s must have an integer value: %s",
                  _ident, _val ? _val : "");
  }
  return result;
}

void Attribute::dump() {
  output(stderr);
} // Debug printer

// Write to output files
void Attribute::output(FILE *fp) {
  fprintf(fp,"Attribute: %s  %s\n", (_ident?_ident:""), (_val?_val:""));
}

//------------------------------FormatRule----------------------------------
FormatRule::FormatRule(char *temp)
  : _temp(temp) {
}
FormatRule::~FormatRule() {
}

void FormatRule::dump() {
  output(stderr);
}

// Write to output files
void FormatRule::output(FILE *fp) {
  fprintf(fp,"\nFormat Rule: \n%s", (_temp?_temp:""));
  fprintf(fp,"\n");
}<|MERGE_RESOLUTION|>--- conflicted
+++ resolved
@@ -3955,28 +3955,18 @@
   static const char *commut_op_list[] = {
     "AddI","AddL","AddHF","AddF","AddD",
     "AndI","AndL",
-<<<<<<< HEAD
     "MaxI","MinI","MaxHF","MinHF","MaxF","MinF","MaxD","MinD",
     "MulI","MulL","MulHF","MulF","MulD",
     "OrI","OrL",
     "XorI","XorL"
-=======
-    "MaxI","MinI","MaxF","MinF","MaxD","MinD",
-    "MulI","MulL","MulF","MulD",
-    "OrI","OrL", "XorI","XorL",
     "UMax","UMin"
->>>>>>> 83f3d42d
   };
 
   static const char *commut_vector_op_list[] = {
     "AddVB", "AddVS", "AddVI", "AddVL", "AddVHF", "AddVF", "AddVD",
     "MulVB", "MulVS", "MulVI", "MulVL", "MulVHF", "MulVF", "MulVD",
     "AndV", "OrV", "XorV",
-<<<<<<< HEAD
-    "MaxVHF", "MinVHF", "MaxV", "MinV"
-=======
-    "MaxV", "MinV", "UMax","UMin"
->>>>>>> 83f3d42d
+    "MaxVHF", "MinVHF", "MaxV", "MinV", "UMax","UMin"
   };
 
   if (_lChild && _rChild && (_lChild->_lChild || _rChild->_lChild)) {
@@ -4353,11 +4343,7 @@
     "NegVF","NegVD","NegVHF","NegVI","NegVL",
     "SqrtVD","SqrtVF","SqrtVHF",
     "AndV" ,"XorV" ,"OrV",
-<<<<<<< HEAD
-    "MaxV", "MinV", "MinVHF", "MaxVHF",
-=======
-    "MaxV", "MinV", "UMinV", "UMaxV",
->>>>>>> 83f3d42d
+    "MaxV", "MinV", "MinVHF", "MaxVHF", "UMinV", "UMaxV",
     "CompressV", "ExpandV", "CompressM", "CompressBitsV", "ExpandBitsV",
     "AddReductionVI", "AddReductionVL",
     "AddReductionVF", "AddReductionVD",
@@ -4378,15 +4364,9 @@
     "VectorCastB2X", "VectorCastS2X", "VectorCastI2X",
     "VectorCastL2X", "VectorCastF2X", "VectorCastD2X", "VectorCastF2HF", "VectorCastHF2F",
     "VectorUCastB2X", "VectorUCastS2X", "VectorUCastI2X",
-<<<<<<< HEAD
     "VectorMaskWrapper", "VectorMaskCmp", "VectorReinterpret", "LoadVectorMasked", "StoreVectorMasked",
     "FmaVD", "FmaVF", "FmaVHF", "PopCountVI", "PopCountVL", "PopulateIndex", "VectorLongToMask",
-    "CountLeadingZerosV", "CountTrailingZerosV", "SignumVF", "SignumVD",
-=======
-    "VectorMaskWrapper","VectorMaskCmp","VectorReinterpret","LoadVectorMasked","StoreVectorMasked",
-    "FmaVD","FmaVF","PopCountVI","PopCountVL","PopulateIndex","VectorLongToMask",
     "CountLeadingZerosV", "CountTrailingZerosV", "SignumVF", "SignumVD", "SaturatingAddV", "SaturatingSubV",
->>>>>>> 83f3d42d
     // Next are vector mask ops.
     "MaskAll", "AndVMask", "OrVMask", "XorVMask", "VectorMaskCast",
     "RoundVF", "RoundVD",
