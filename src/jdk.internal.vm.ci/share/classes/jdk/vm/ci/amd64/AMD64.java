--- conflicted
+++ resolved
@@ -256,11 +256,8 @@
         AVX512_IFMA,
         AVX_IFMA,
         APX_F,
-<<<<<<< HEAD
+        SHA512,
         AVX512_FP16,
-=======
-        SHA512,
->>>>>>> a9eb50a2
     }
 
     private final EnumSet<CPUFeature> features;
