/*
 * Copyright (c) 2023, 2024, Oracle and/or its affiliates. All rights reserved.
 * Copyright (c) 2024, Arm Limited. All rights reserved.
 * DO NOT ALTER OR REMOVE COPYRIGHT NOTICES OR THIS FILE HEADER.
 *
 * This code is free software; you can redistribute it and/or modify it
 * under the terms of the GNU General Public License version 2 only, as
 * published by the Free Software Foundation.
 *
 * This code is distributed in the hope that it will be useful, but WITHOUT
 * ANY WARRANTY; without even the implied warranty of MERCHANTABILITY or
 * FITNESS FOR A PARTICULAR PURPOSE.  See the GNU General Public License
 * version 2 for more details (a copy is included in the LICENSE file that
 * accompanied this code).
 *
 * You should have received a copy of the GNU General Public License version
 * 2 along with this work; if not, write to the Free Software Foundation,
 * Inc., 51 Franklin St, Fifth Floor, Boston, MA 02110-1301 USA.
 *
 * Please contact Oracle, 500 Oracle Parkway, Redwood Shores, CA 94065 USA
 * or visit www.oracle.com if you need additional information or have any
 * questions.
 */

/**
* @test
* @bug 8308363 8336406
* @summary Test vectorization of Float16 binary operations
* @requires vm.compiler2.enabled
* @modules jdk.incubator.vector
* @library /test/lib /
* @compile TestFloat16VectorOps.java
* @run driver compiler.vectorization.TestFloat16VectorOps
*/

package compiler.vectorization;
import compiler.lib.ir_framework.*;
import java.util.Random;
import static jdk.incubator.vector.Float16.*;
import static java.lang.Float.*;

public class TestFloat16VectorOps {
    private short[] input1;
    private short[] input2;
    private short[] input3;
    private short[] output;
    private static final int LEN = 2048;
    private Random rng;

    public static void main(String args[]) {
        TestFramework.runWithFlags("-XX:-TieredCompilation", "-Xbatch","--add-modules=jdk.incubator.vector");
    }

    public TestFloat16VectorOps() {
        input1 = new short[LEN];
        input2 = new short[LEN];
        input3 = new short[LEN];
        output = new short[LEN];
        rng = new Random(42);
        for (int i = 0; i < LEN; ++i) {
            input1[i] = floatToFloat16(rng.nextFloat());
            input2[i] = floatToFloat16(rng.nextFloat());
            input3[i] = floatToFloat16(rng.nextFloat());
        }
    }

    @Test
    @Warmup(10000)
    @IR(counts = {IRNode.ADD_VHF, ">= 1"},
        applyIfCPUFeatureOr = {"avx512_fp16", "true", "sve", "true"})
    @IR(counts = {IRNode.ADD_VHF, ">= 1"},
        applyIfCPUFeatureAnd = {"fphp", "true", "asimdhp", "true"})
    public void vectorAddFloat16() {
        for (int i = 0; i < LEN; ++i) {
            output[i] = float16ToRawShortBits(add(shortBitsToFloat16(input1[i]), shortBitsToFloat16(input2[i])));
        }
    }

    @Check(test="vectorAddFloat16")
    public void checkResultAdd() {
        for (int i = 0; i < LEN; ++i) {
            short expected = float16ToRawShortBits(add(shortBitsToFloat16(input1[i]), shortBitsToFloat16(input2[i])));
            if (output[i] != expected) {
                throw new RuntimeException("Invalid result: output[" + i + "] = " + output[i] + " != " + expected);
            }
        }
    }

    @Test
    @Warmup(10000)
    @IR(counts = {IRNode.SUB_VHF, ">= 1"},
        applyIfCPUFeatureOr = {"avx512_fp16", "true", "sve", "true"})
    @IR(counts = {IRNode.SUB_VHF, ">= 1"},
        applyIfCPUFeatureAnd = {"fphp", "true", "asimdhp", "true"})
    public void vectorSubFloat16() {
        for (int i = 0; i < LEN; ++i) {
            output[i] = float16ToRawShortBits(subtract(shortBitsToFloat16(input1[i]), shortBitsToFloat16(input2[i])));
        }
    }

    @Check(test="vectorSubFloat16")
    public void checkResultSub() {
        for (int i = 0; i < LEN; ++i) {
            short expected = float16ToRawShortBits(subtract(shortBitsToFloat16(input1[i]), shortBitsToFloat16(input2[i])));
            if (output[i] != expected) {
                throw new RuntimeException("Invalid result: output[" + i + "] = " + output[i] + " != " + expected);
            }
        }
    }

    @Test
    @Warmup(10000)
    @IR(counts = {IRNode.MUL_VHF, ">= 1"},
        applyIfCPUFeatureOr = {"avx512_fp16", "true", "sve", "true"})
    @IR(counts = {IRNode.MUL_VHF, ">= 1"},
        applyIfCPUFeatureAnd = {"fphp", "true", "asimdhp", "true"})
    public void vectorMulFloat16() {
        for (int i = 0; i < LEN; ++i) {
            output[i] = float16ToRawShortBits(multiply(shortBitsToFloat16(input1[i]), shortBitsToFloat16(input2[i])));
        }
    }

    @Check(test="vectorMulFloat16")
    public void checkResultMul() {
        for (int i = 0; i < LEN; ++i) {
            short expected = float16ToRawShortBits(multiply(shortBitsToFloat16(input1[i]), shortBitsToFloat16(input2[i])));
            if (output[i] != expected) {
                throw new RuntimeException("Invalid result: output[" + i + "] = " + output[i] + " != " + expected);
            }
        }
    }

    @Test
    @Warmup(10000)
    @IR(counts = {IRNode.DIV_VHF, ">= 1"},
        applyIfCPUFeatureOr = {"avx512_fp16", "true", "sve", "true"})
    @IR(counts = {IRNode.DIV_VHF, ">= 1"},
        applyIfCPUFeatureAnd = {"fphp", "true", "asimdhp", "true"})
    public void vectorDivFloat16() {
        for (int i = 0; i < LEN; ++i) {
            output[i] = float16ToRawShortBits(divide(shortBitsToFloat16(input1[i]), shortBitsToFloat16(input2[i])));
        }
    }

    @Check(test="vectorDivFloat16")
    public void checkResultDiv() {
        for (int i = 0; i < LEN; ++i) {
            short expected = float16ToRawShortBits(divide(shortBitsToFloat16(input1[i]), shortBitsToFloat16(input2[i])));
            if (output[i] != expected) {
                throw new RuntimeException("Invalid result: output[" + i + "] = " + output[i] + " != " + expected);
            }
        }
    }

    @Test
    @Warmup(10000)
    @IR(counts = {IRNode.MIN_VHF, ">= 1"},
        applyIfCPUFeatureOr = {"avx512_fp16", "true", "sve", "true"})
    @IR(counts = {IRNode.MIN_VHF, ">= 1"},
        applyIfCPUFeatureAnd = {"fphp", "true", "asimdhp", "true"})
    public void vectorMinFloat16() {
        for (int i = 0; i < LEN; ++i) {
            output[i] = float16ToRawShortBits(min(shortBitsToFloat16(input1[i]), shortBitsToFloat16(input2[i])));
        }
    }

    @Check(test="vectorMinFloat16")
    public void checkResultMin() {
        for (int i = 0; i < LEN; ++i) {
            short expected = float16ToRawShortBits(min(shortBitsToFloat16(input1[i]), shortBitsToFloat16(input2[i])));
            if (output[i] != expected) {
                throw new RuntimeException("Invalid result: output[" + i + "] = " + output[i] + " != " + expected);
            }
        }
    }

    @Test
    @Warmup(10000)
    @IR(counts = {IRNode.MAX_VHF, ">= 1"},
        applyIfCPUFeatureOr = {"avx512_fp16", "true", "sve", "true"})
    @IR(counts = {IRNode.MAX_VHF, ">= 1"},
        applyIfCPUFeatureAnd = {"fphp", "true", "asimdhp", "true"})
    public void vectorMaxFloat16() {
        for (int i = 0; i < LEN; ++i) {
            output[i] = float16ToRawShortBits(max(shortBitsToFloat16(input1[i]), shortBitsToFloat16(input2[i])));
        }
    }

    @Check(test="vectorMaxFloat16")
    public void checkResultMax() {
        for (int i = 0; i < LEN; ++i) {
            short expected = float16ToRawShortBits(max(shortBitsToFloat16(input1[i]), shortBitsToFloat16(input2[i])));
            if (output[i] != expected) {
                throw new RuntimeException("Invalid result: output[" + i + "] = " + output[i] + " != " + expected);
            }
        }
    }

    @Test
    @Warmup(10000)
<<<<<<< HEAD
=======
    @IR(counts = {IRNode.ABS_VHF, ">= 1"},
        applyIfCPUFeatureOr = {"sve", "true"})
    @IR(counts = {IRNode.ABS_VHF, ">= 1"},
        applyIfCPUFeatureAnd = {"fphp", "true", "asimdhp", "true"})
    public void vectorAbsFloat16() {
        for (int i = 0; i < LEN; ++i) {
            output[i] = float16ToRawShortBits(abs(shortBitsToFloat16(input1[i])));
        }
    }

    @Check(test="vectorAbsFloat16")
    public void checkResultAbs() {
        for (int i = 0; i < LEN; ++i) {
            short expected = float16ToRawShortBits(abs(shortBitsToFloat16(input1[i])));
            if (output[i] != expected) {
                throw new RuntimeException("Invalid result: output[" + i + "] = " + output[i] + " != " + expected);
            }
        }
    }

    @Test
    @Warmup(10000)
>>>>>>> 6a73c0d0
    @IR(counts = {IRNode.SQRT_VHF, ">= 1"},
        applyIfCPUFeatureOr = {"avx512_fp16", "true", "sve", "true"})
    @IR(counts = {IRNode.SQRT_VHF, ">= 1"},
        applyIfCPUFeatureAnd = {"fphp", "true", "asimdhp", "true"})
    public void vectorSqrtFloat16() {
        for (int i = 0; i < LEN; ++i) {
            output[i] = float16ToRawShortBits(sqrt(shortBitsToFloat16(input1[i])));
        }
    }

    @Check(test="vectorSqrtFloat16")
    public void checkResultSqrt() {
        for (int i = 0; i < LEN; ++i) {
            short expected = float16ToRawShortBits(sqrt(shortBitsToFloat16(input1[i])));
            if (output[i] != expected) {
                throw new RuntimeException("Invalid result: output[" + i + "] = " + output[i] + " != " + expected);
            }
        }
    }

    @Test
    @Warmup(10000)
    @IR(counts = {IRNode.FMA_VHF, ">= 1"},
        applyIfCPUFeatureOr = {"avx512_fp16", "true", "sve", "true"})
    @IR(counts = {IRNode.FMA_VHF, ">= 1"},
        applyIfCPUFeatureAnd = {"fphp", "true", "asimdhp", "true"})
    public void vectorFmaFloat16() {
        for (int i = 0; i < LEN; ++i) {
            output[i] = float16ToRawShortBits(fma(shortBitsToFloat16(input1[i]), shortBitsToFloat16(input2[i]), shortBitsToFloat16(input3[i])));
        }
    }

    @Check(test="vectorFmaFloat16")
    public void checkResultFma() {
        for (int i = 0; i < LEN; ++i) {
            short expected = float16ToRawShortBits(fma(shortBitsToFloat16(input1[i]), shortBitsToFloat16(input2[i]), shortBitsToFloat16(input3[i])));
            if (output[i] != expected) {
                throw new RuntimeException("Invalid result: output[" + i + "] = " + output[i] + " != " + expected);
            }
        }
    }
}<|MERGE_RESOLUTION|>--- conflicted
+++ resolved
@@ -198,31 +198,6 @@
 
     @Test
     @Warmup(10000)
-<<<<<<< HEAD
-=======
-    @IR(counts = {IRNode.ABS_VHF, ">= 1"},
-        applyIfCPUFeatureOr = {"sve", "true"})
-    @IR(counts = {IRNode.ABS_VHF, ">= 1"},
-        applyIfCPUFeatureAnd = {"fphp", "true", "asimdhp", "true"})
-    public void vectorAbsFloat16() {
-        for (int i = 0; i < LEN; ++i) {
-            output[i] = float16ToRawShortBits(abs(shortBitsToFloat16(input1[i])));
-        }
-    }
-
-    @Check(test="vectorAbsFloat16")
-    public void checkResultAbs() {
-        for (int i = 0; i < LEN; ++i) {
-            short expected = float16ToRawShortBits(abs(shortBitsToFloat16(input1[i])));
-            if (output[i] != expected) {
-                throw new RuntimeException("Invalid result: output[" + i + "] = " + output[i] + " != " + expected);
-            }
-        }
-    }
-
-    @Test
-    @Warmup(10000)
->>>>>>> 6a73c0d0
     @IR(counts = {IRNode.SQRT_VHF, ">= 1"},
         applyIfCPUFeatureOr = {"avx512_fp16", "true", "sve", "true"})
     @IR(counts = {IRNode.SQRT_VHF, ">= 1"},
