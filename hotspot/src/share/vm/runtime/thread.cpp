/*
 * Copyright (c) 1997, 2016, Oracle and/or its affiliates. All rights reserved.
 * DO NOT ALTER OR REMOVE COPYRIGHT NOTICES OR THIS FILE HEADER.
 *
 * This code is free software; you can redistribute it and/or modify it
 * under the terms of the GNU General Public License version 2 only, as
 * published by the Free Software Foundation.
 *
 * This code is distributed in the hope that it will be useful, but WITHOUT
 * ANY WARRANTY; without even the implied warranty of MERCHANTABILITY or
 * FITNESS FOR A PARTICULAR PURPOSE.  See the GNU General Public License
 * version 2 for more details (a copy is included in the LICENSE file that
 * accompanied this code).
 *
 * You should have received a copy of the GNU General Public License version
 * 2 along with this work; if not, write to the Free Software Foundation,
 * Inc., 51 Franklin St, Fifth Floor, Boston, MA 02110-1301 USA.
 *
 * Please contact Oracle, 500 Oracle Parkway, Redwood Shores, CA 94065 USA
 * or visit www.oracle.com if you need additional information or have any
 * questions.
 *
 */

#include "precompiled.hpp"
#include "classfile/classLoader.hpp"
#include "classfile/javaClasses.hpp"
#include "classfile/moduleEntry.hpp"
#include "classfile/systemDictionary.hpp"
#include "classfile/vmSymbols.hpp"
#include "code/codeCache.hpp"
#include "code/codeCacheExtensions.hpp"
#include "code/scopeDesc.hpp"
#include "compiler/compileBroker.hpp"
#include "compiler/compileTask.hpp"
#include "gc/shared/gcId.hpp"
#include "gc/shared/gcLocker.inline.hpp"
#include "gc/shared/referencePendingListLocker.hpp"
#include "gc/shared/workgroup.hpp"
#include "interpreter/interpreter.hpp"
#include "interpreter/linkResolver.hpp"
#include "interpreter/oopMapCache.hpp"
#include "jvmtifiles/jvmtiEnv.hpp"
#include "logging/log.hpp"
#include "logging/logConfiguration.hpp"
#include "memory/metaspaceShared.hpp"
#include "memory/oopFactory.hpp"
#include "memory/resourceArea.hpp"
#include "memory/universe.inline.hpp"
#include "oops/instanceKlass.hpp"
#include "oops/objArrayOop.hpp"
#include "oops/oop.inline.hpp"
#include "oops/symbol.hpp"
#include "oops/verifyOopClosure.hpp"
#include "prims/jvm_misc.hpp"
#include "prims/jvmtiExport.hpp"
#include "prims/jvmtiThreadState.hpp"
#include "prims/privilegedStack.hpp"
#include "runtime/arguments.hpp"
#include "runtime/atomic.inline.hpp"
#include "runtime/biasedLocking.hpp"
#include "runtime/commandLineFlagConstraintList.hpp"
#include "runtime/commandLineFlagRangeList.hpp"
#include "runtime/deoptimization.hpp"
#include "runtime/fprofiler.hpp"
#include "runtime/frame.inline.hpp"
#include "runtime/globals.hpp"
#include "runtime/init.hpp"
#include "runtime/interfaceSupport.hpp"
#include "runtime/java.hpp"
#include "runtime/javaCalls.hpp"
#include "runtime/jniPeriodicChecker.hpp"
#include "runtime/timerTrace.hpp"
#include "runtime/memprofiler.hpp"
#include "runtime/mutexLocker.hpp"
#include "runtime/objectMonitor.hpp"
#include "runtime/orderAccess.inline.hpp"
#include "runtime/osThread.hpp"
#include "runtime/safepoint.hpp"
#include "runtime/sharedRuntime.hpp"
#include "runtime/statSampler.hpp"
#include "runtime/stubRoutines.hpp"
#include "runtime/sweeper.hpp"
#include "runtime/task.hpp"
#include "runtime/thread.inline.hpp"
#include "runtime/threadCritical.hpp"
#include "runtime/vframe.hpp"
#include "runtime/vframeArray.hpp"
#include "runtime/vframe_hp.hpp"
#include "runtime/vmThread.hpp"
#include "runtime/vm_operations.hpp"
#include "runtime/vm_version.hpp"
#include "services/attachListener.hpp"
#include "services/management.hpp"
#include "services/memTracker.hpp"
#include "services/threadService.hpp"
#include "trace/traceMacros.hpp"
#include "trace/tracing.hpp"
#include "utilities/defaultStream.hpp"
#include "utilities/dtrace.hpp"
#include "utilities/events.hpp"
#include "utilities/macros.hpp"
#include "utilities/preserveException.hpp"
#if INCLUDE_ALL_GCS
#include "gc/cms/concurrentMarkSweepThread.hpp"
#include "gc/g1/concurrentMarkThread.inline.hpp"
#include "gc/parallel/pcTasks.hpp"
#endif // INCLUDE_ALL_GCS
#if INCLUDE_JVMCI
#include "jvmci/jvmciCompiler.hpp"
#include "jvmci/jvmciRuntime.hpp"
#endif
#ifdef COMPILER1
#include "c1/c1_Compiler.hpp"
#endif
#ifdef COMPILER2
#include "opto/c2compiler.hpp"
#include "opto/idealGraphPrinter.hpp"
#endif
#if INCLUDE_RTM_OPT
#include "runtime/rtmLocking.hpp"
#endif

// Initialization after module runtime initialization
void universe_post_module_init();  // must happen after call_initPhase2

#ifdef DTRACE_ENABLED

// Only bother with this argument setup if dtrace is available

  #define HOTSPOT_THREAD_PROBE_start HOTSPOT_THREAD_START
  #define HOTSPOT_THREAD_PROBE_stop HOTSPOT_THREAD_STOP

  #define DTRACE_THREAD_PROBE(probe, javathread)                           \
    {                                                                      \
      ResourceMark rm(this);                                               \
      int len = 0;                                                         \
      const char* name = (javathread)->get_thread_name();                  \
      len = strlen(name);                                                  \
      HOTSPOT_THREAD_PROBE_##probe(/* probe = start, stop */               \
        (char *) name, len,                                                \
        java_lang_Thread::thread_id((javathread)->threadObj()),            \
        (uintptr_t) (javathread)->osthread()->thread_id(),                 \
        java_lang_Thread::is_daemon((javathread)->threadObj()));           \
    }

#else //  ndef DTRACE_ENABLED

  #define DTRACE_THREAD_PROBE(probe, javathread)

#endif // ndef DTRACE_ENABLED

#ifndef USE_LIBRARY_BASED_TLS_ONLY
// Current thread is maintained as a thread-local variable
THREAD_LOCAL_DECL Thread* Thread::_thr_current = NULL;
#endif
// Class hierarchy
// - Thread
//   - VMThread
//   - WatcherThread
//   - ConcurrentMarkSweepThread
//   - JavaThread
//     - CompilerThread

// ======= Thread ========
// Support for forcing alignment of thread objects for biased locking
void* Thread::allocate(size_t size, bool throw_excpt, MEMFLAGS flags) {
  if (UseBiasedLocking) {
    const int alignment = markOopDesc::biased_lock_alignment;
    size_t aligned_size = size + (alignment - sizeof(intptr_t));
    void* real_malloc_addr = throw_excpt? AllocateHeap(aligned_size, flags, CURRENT_PC)
                                          : AllocateHeap(aligned_size, flags, CURRENT_PC,
                                                         AllocFailStrategy::RETURN_NULL);
    void* aligned_addr     = (void*) align_size_up((intptr_t) real_malloc_addr, alignment);
    assert(((uintptr_t) aligned_addr + (uintptr_t) size) <=
           ((uintptr_t) real_malloc_addr + (uintptr_t) aligned_size),
           "JavaThread alignment code overflowed allocated storage");
    if (aligned_addr != real_malloc_addr) {
      log_info(biasedlocking)("Aligned thread " INTPTR_FORMAT " to " INTPTR_FORMAT,
                              p2i(real_malloc_addr),
                              p2i(aligned_addr));
    }
    ((Thread*) aligned_addr)->_real_malloc_address = real_malloc_addr;
    return aligned_addr;
  } else {
    return throw_excpt? AllocateHeap(size, flags, CURRENT_PC)
                       : AllocateHeap(size, flags, CURRENT_PC, AllocFailStrategy::RETURN_NULL);
  }
}

void Thread::operator delete(void* p) {
  if (UseBiasedLocking) {
    void* real_malloc_addr = ((Thread*) p)->_real_malloc_address;
    FreeHeap(real_malloc_addr);
  } else {
    FreeHeap(p);
  }
}


// Base class for all threads: VMThread, WatcherThread, ConcurrentMarkSweepThread,
// JavaThread


Thread::Thread() {
  // stack and get_thread
  set_stack_base(NULL);
  set_stack_size(0);
  set_self_raw_id(0);
  set_lgrp_id(-1);
  DEBUG_ONLY(clear_suspendible_thread();)

  // allocated data structures
  set_osthread(NULL);
  set_resource_area(new (mtThread)ResourceArea());
  DEBUG_ONLY(_current_resource_mark = NULL;)
  set_handle_area(new (mtThread) HandleArea(NULL));
  set_metadata_handles(new (ResourceObj::C_HEAP, mtClass) GrowableArray<Metadata*>(30, true));
  set_active_handles(NULL);
  set_free_handle_block(NULL);
  set_last_handle_mark(NULL);

  // This initial value ==> never claimed.
  _oops_do_parity = 0;

  // the handle mark links itself to last_handle_mark
  new HandleMark(this);

  // plain initialization
  debug_only(_owned_locks = NULL;)
  debug_only(_allow_allocation_count = 0;)
  NOT_PRODUCT(_allow_safepoint_count = 0;)
  NOT_PRODUCT(_skip_gcalot = false;)
  _jvmti_env_iteration_count = 0;
  set_allocated_bytes(0);
  _vm_operation_started_count = 0;
  _vm_operation_completed_count = 0;
  _current_pending_monitor = NULL;
  _current_pending_monitor_is_from_java = true;
  _current_waiting_monitor = NULL;
  _num_nested_signal = 0;
  omFreeList = NULL;
  omFreeCount = 0;
  omFreeProvision = 32;
  omInUseList = NULL;
  omInUseCount = 0;

#ifdef ASSERT
  _visited_for_critical_count = false;
#endif

  _SR_lock = new Monitor(Mutex::suspend_resume, "SR_lock", true,
                         Monitor::_safepoint_check_sometimes);
  _suspend_flags = 0;

  // thread-specific hashCode stream generator state - Marsaglia shift-xor form
  _hashStateX = os::random();
  _hashStateY = 842502087;
  _hashStateZ = 0x8767;    // (int)(3579807591LL & 0xffff) ;
  _hashStateW = 273326509;

  _OnTrap   = 0;
  _schedctl = NULL;
  _Stalled  = 0;
  _TypeTag  = 0x2BAD;

  // Many of the following fields are effectively final - immutable
  // Note that nascent threads can't use the Native Monitor-Mutex
  // construct until the _MutexEvent is initialized ...
  // CONSIDER: instead of using a fixed set of purpose-dedicated ParkEvents
  // we might instead use a stack of ParkEvents that we could provision on-demand.
  // The stack would act as a cache to avoid calls to ParkEvent::Allocate()
  // and ::Release()
  _ParkEvent   = ParkEvent::Allocate(this);
  _SleepEvent  = ParkEvent::Allocate(this);
  _MutexEvent  = ParkEvent::Allocate(this);
  _MuxEvent    = ParkEvent::Allocate(this);

#ifdef CHECK_UNHANDLED_OOPS
  if (CheckUnhandledOops) {
    _unhandled_oops = new UnhandledOops(this);
  }
#endif // CHECK_UNHANDLED_OOPS
#ifdef ASSERT
  if (UseBiasedLocking) {
    assert((((uintptr_t) this) & (markOopDesc::biased_lock_alignment - 1)) == 0, "forced alignment of thread object failed");
    assert(this == _real_malloc_address ||
           this == (void*) align_size_up((intptr_t) _real_malloc_address, markOopDesc::biased_lock_alignment),
           "bug in forced alignment of thread objects");
  }
#endif // ASSERT
}

void Thread::initialize_thread_current() {
#ifndef USE_LIBRARY_BASED_TLS_ONLY
  assert(_thr_current == NULL, "Thread::current already initialized");
  _thr_current = this;
#endif
  assert(ThreadLocalStorage::thread() == NULL, "ThreadLocalStorage::thread already initialized");
  ThreadLocalStorage::set_thread(this);
  assert(Thread::current() == ThreadLocalStorage::thread(), "TLS mismatch!");
}

void Thread::clear_thread_current() {
  assert(Thread::current() == ThreadLocalStorage::thread(), "TLS mismatch!");
#ifndef USE_LIBRARY_BASED_TLS_ONLY
  _thr_current = NULL;
#endif
  ThreadLocalStorage::set_thread(NULL);
}

void Thread::record_stack_base_and_size() {
  set_stack_base(os::current_stack_base());
  set_stack_size(os::current_stack_size());
  // CR 7190089: on Solaris, primordial thread's stack is adjusted
  // in initialize_thread(). Without the adjustment, stack size is
  // incorrect if stack is set to unlimited (ulimit -s unlimited).
  // So far, only Solaris has real implementation of initialize_thread().
  //
  // set up any platform-specific state.
  os::initialize_thread(this);

  // Set stack limits after thread is initialized.
  if (is_Java_thread()) {
    ((JavaThread*) this)->set_stack_overflow_limit();
    ((JavaThread*) this)->set_reserved_stack_activation(stack_base());
  }
#if INCLUDE_NMT
  // record thread's native stack, stack grows downward
  MemTracker::record_thread_stack(stack_end(), stack_size());
#endif // INCLUDE_NMT
  log_debug(os, thread)("Thread " UINTX_FORMAT " stack dimensions: "
    PTR_FORMAT "-" PTR_FORMAT " (" SIZE_FORMAT "k).",
    os::current_thread_id(), p2i(stack_base() - stack_size()),
    p2i(stack_base()), stack_size()/1024);
}


Thread::~Thread() {
  // Reclaim the objectmonitors from the omFreeList of the moribund thread.
  ObjectSynchronizer::omFlush(this);

  EVENT_THREAD_DESTRUCT(this);

  // stack_base can be NULL if the thread is never started or exited before
  // record_stack_base_and_size called. Although, we would like to ensure
  // that all started threads do call record_stack_base_and_size(), there is
  // not proper way to enforce that.
#if INCLUDE_NMT
  if (_stack_base != NULL) {
    MemTracker::release_thread_stack(stack_end(), stack_size());
#ifdef ASSERT
    set_stack_base(NULL);
#endif
  }
#endif // INCLUDE_NMT

  // deallocate data structures
  delete resource_area();
  // since the handle marks are using the handle area, we have to deallocated the root
  // handle mark before deallocating the thread's handle area,
  assert(last_handle_mark() != NULL, "check we have an element");
  delete last_handle_mark();
  assert(last_handle_mark() == NULL, "check we have reached the end");

  // It's possible we can encounter a null _ParkEvent, etc., in stillborn threads.
  // We NULL out the fields for good hygiene.
  ParkEvent::Release(_ParkEvent); _ParkEvent   = NULL;
  ParkEvent::Release(_SleepEvent); _SleepEvent  = NULL;
  ParkEvent::Release(_MutexEvent); _MutexEvent  = NULL;
  ParkEvent::Release(_MuxEvent); _MuxEvent    = NULL;

  delete handle_area();
  delete metadata_handles();

  // osthread() can be NULL, if creation of thread failed.
  if (osthread() != NULL) os::free_thread(osthread());

  delete _SR_lock;

  // clear Thread::current if thread is deleting itself.
  // Needed to ensure JNI correctly detects non-attached threads.
  if (this == Thread::current()) {
    clear_thread_current();
  }

  CHECK_UNHANDLED_OOPS_ONLY(if (CheckUnhandledOops) delete unhandled_oops();)
}

// NOTE: dummy function for assertion purpose.
void Thread::run() {
  ShouldNotReachHere();
}

#ifdef ASSERT
// Private method to check for dangling thread pointer
void check_for_dangling_thread_pointer(Thread *thread) {
  assert(!thread->is_Java_thread() || Thread::current() == thread || Threads_lock->owned_by_self(),
         "possibility of dangling Thread pointer");
}
#endif

ThreadPriority Thread::get_priority(const Thread* const thread) {
  ThreadPriority priority;
  // Can return an error!
  (void)os::get_priority(thread, priority);
  assert(MinPriority <= priority && priority <= MaxPriority, "non-Java priority found");
  return priority;
}

void Thread::set_priority(Thread* thread, ThreadPriority priority) {
  debug_only(check_for_dangling_thread_pointer(thread);)
  // Can return an error!
  (void)os::set_priority(thread, priority);
}


void Thread::start(Thread* thread) {
  // Start is different from resume in that its safety is guaranteed by context or
  // being called from a Java method synchronized on the Thread object.
  if (!DisableStartThread) {
    if (thread->is_Java_thread()) {
      // Initialize the thread state to RUNNABLE before starting this thread.
      // Can not set it after the thread started because we do not know the
      // exact thread state at that time. It could be in MONITOR_WAIT or
      // in SLEEPING or some other state.
      java_lang_Thread::set_thread_status(((JavaThread*)thread)->threadObj(),
                                          java_lang_Thread::RUNNABLE);
    }
    os::start_thread(thread);
  }
}

// Enqueue a VM_Operation to do the job for us - sometime later
void Thread::send_async_exception(oop java_thread, oop java_throwable) {
  VM_ThreadStop* vm_stop = new VM_ThreadStop(java_thread, java_throwable);
  VMThread::execute(vm_stop);
}


// Check if an external suspend request has completed (or has been
// cancelled). Returns true if the thread is externally suspended and
// false otherwise.
//
// The bits parameter returns information about the code path through
// the routine. Useful for debugging:
//
// set in is_ext_suspend_completed():
// 0x00000001 - routine was entered
// 0x00000010 - routine return false at end
// 0x00000100 - thread exited (return false)
// 0x00000200 - suspend request cancelled (return false)
// 0x00000400 - thread suspended (return true)
// 0x00001000 - thread is in a suspend equivalent state (return true)
// 0x00002000 - thread is native and walkable (return true)
// 0x00004000 - thread is native_trans and walkable (needed retry)
//
// set in wait_for_ext_suspend_completion():
// 0x00010000 - routine was entered
// 0x00020000 - suspend request cancelled before loop (return false)
// 0x00040000 - thread suspended before loop (return true)
// 0x00080000 - suspend request cancelled in loop (return false)
// 0x00100000 - thread suspended in loop (return true)
// 0x00200000 - suspend not completed during retry loop (return false)

// Helper class for tracing suspend wait debug bits.
//
// 0x00000100 indicates that the target thread exited before it could
// self-suspend which is not a wait failure. 0x00000200, 0x00020000 and
// 0x00080000 each indicate a cancelled suspend request so they don't
// count as wait failures either.
#define DEBUG_FALSE_BITS (0x00000010 | 0x00200000)

class TraceSuspendDebugBits : public StackObj {
 private:
  JavaThread * jt;
  bool         is_wait;
  bool         called_by_wait;  // meaningful when !is_wait
  uint32_t *   bits;

 public:
  TraceSuspendDebugBits(JavaThread *_jt, bool _is_wait, bool _called_by_wait,
                        uint32_t *_bits) {
    jt             = _jt;
    is_wait        = _is_wait;
    called_by_wait = _called_by_wait;
    bits           = _bits;
  }

  ~TraceSuspendDebugBits() {
    if (!is_wait) {
#if 1
      // By default, don't trace bits for is_ext_suspend_completed() calls.
      // That trace is very chatty.
      return;
#else
      if (!called_by_wait) {
        // If tracing for is_ext_suspend_completed() is enabled, then only
        // trace calls to it from wait_for_ext_suspend_completion()
        return;
      }
#endif
    }

    if (AssertOnSuspendWaitFailure || TraceSuspendWaitFailures) {
      if (bits != NULL && (*bits & DEBUG_FALSE_BITS) != 0) {
        MutexLocker ml(Threads_lock);  // needed for get_thread_name()
        ResourceMark rm;

        tty->print_cr(
                      "Failed wait_for_ext_suspend_completion(thread=%s, debug_bits=%x)",
                      jt->get_thread_name(), *bits);

        guarantee(!AssertOnSuspendWaitFailure, "external suspend wait failed");
      }
    }
  }
};
#undef DEBUG_FALSE_BITS


bool JavaThread::is_ext_suspend_completed(bool called_by_wait, int delay,
                                          uint32_t *bits) {
  TraceSuspendDebugBits tsdb(this, false /* !is_wait */, called_by_wait, bits);

  bool did_trans_retry = false;  // only do thread_in_native_trans retry once
  bool do_trans_retry;           // flag to force the retry

  *bits |= 0x00000001;

  do {
    do_trans_retry = false;

    if (is_exiting()) {
      // Thread is in the process of exiting. This is always checked
      // first to reduce the risk of dereferencing a freed JavaThread.
      *bits |= 0x00000100;
      return false;
    }

    if (!is_external_suspend()) {
      // Suspend request is cancelled. This is always checked before
      // is_ext_suspended() to reduce the risk of a rogue resume
      // confusing the thread that made the suspend request.
      *bits |= 0x00000200;
      return false;
    }

    if (is_ext_suspended()) {
      // thread is suspended
      *bits |= 0x00000400;
      return true;
    }

    // Now that we no longer do hard suspends of threads running
    // native code, the target thread can be changing thread state
    // while we are in this routine:
    //
    //   _thread_in_native -> _thread_in_native_trans -> _thread_blocked
    //
    // We save a copy of the thread state as observed at this moment
    // and make our decision about suspend completeness based on the
    // copy. This closes the race where the thread state is seen as
    // _thread_in_native_trans in the if-thread_blocked check, but is
    // seen as _thread_blocked in if-thread_in_native_trans check.
    JavaThreadState save_state = thread_state();

    if (save_state == _thread_blocked && is_suspend_equivalent()) {
      // If the thread's state is _thread_blocked and this blocking
      // condition is known to be equivalent to a suspend, then we can
      // consider the thread to be externally suspended. This means that
      // the code that sets _thread_blocked has been modified to do
      // self-suspension if the blocking condition releases. We also
      // used to check for CONDVAR_WAIT here, but that is now covered by
      // the _thread_blocked with self-suspension check.
      //
      // Return true since we wouldn't be here unless there was still an
      // external suspend request.
      *bits |= 0x00001000;
      return true;
    } else if (save_state == _thread_in_native && frame_anchor()->walkable()) {
      // Threads running native code will self-suspend on native==>VM/Java
      // transitions. If its stack is walkable (should always be the case
      // unless this function is called before the actual java_suspend()
      // call), then the wait is done.
      *bits |= 0x00002000;
      return true;
    } else if (!called_by_wait && !did_trans_retry &&
               save_state == _thread_in_native_trans &&
               frame_anchor()->walkable()) {
      // The thread is transitioning from thread_in_native to another
      // thread state. check_safepoint_and_suspend_for_native_trans()
      // will force the thread to self-suspend. If it hasn't gotten
      // there yet we may have caught the thread in-between the native
      // code check above and the self-suspend. Lucky us. If we were
      // called by wait_for_ext_suspend_completion(), then it
      // will be doing the retries so we don't have to.
      //
      // Since we use the saved thread state in the if-statement above,
      // there is a chance that the thread has already transitioned to
      // _thread_blocked by the time we get here. In that case, we will
      // make a single unnecessary pass through the logic below. This
      // doesn't hurt anything since we still do the trans retry.

      *bits |= 0x00004000;

      // Once the thread leaves thread_in_native_trans for another
      // thread state, we break out of this retry loop. We shouldn't
      // need this flag to prevent us from getting back here, but
      // sometimes paranoia is good.
      did_trans_retry = true;

      // We wait for the thread to transition to a more usable state.
      for (int i = 1; i <= SuspendRetryCount; i++) {
        // We used to do an "os::yield_all(i)" call here with the intention
        // that yielding would increase on each retry. However, the parameter
        // is ignored on Linux which means the yield didn't scale up. Waiting
        // on the SR_lock below provides a much more predictable scale up for
        // the delay. It also provides a simple/direct point to check for any
        // safepoint requests from the VMThread

        // temporarily drops SR_lock while doing wait with safepoint check
        // (if we're a JavaThread - the WatcherThread can also call this)
        // and increase delay with each retry
        SR_lock()->wait(!Thread::current()->is_Java_thread(), i * delay);

        // check the actual thread state instead of what we saved above
        if (thread_state() != _thread_in_native_trans) {
          // the thread has transitioned to another thread state so
          // try all the checks (except this one) one more time.
          do_trans_retry = true;
          break;
        }
      } // end retry loop


    }
  } while (do_trans_retry);

  *bits |= 0x00000010;
  return false;
}

// Wait for an external suspend request to complete (or be cancelled).
// Returns true if the thread is externally suspended and false otherwise.
//
bool JavaThread::wait_for_ext_suspend_completion(int retries, int delay,
                                                 uint32_t *bits) {
  TraceSuspendDebugBits tsdb(this, true /* is_wait */,
                             false /* !called_by_wait */, bits);

  // local flag copies to minimize SR_lock hold time
  bool is_suspended;
  bool pending;
  uint32_t reset_bits;

  // set a marker so is_ext_suspend_completed() knows we are the caller
  *bits |= 0x00010000;

  // We use reset_bits to reinitialize the bits value at the top of
  // each retry loop. This allows the caller to make use of any
  // unused bits for their own marking purposes.
  reset_bits = *bits;

  {
    MutexLockerEx ml(SR_lock(), Mutex::_no_safepoint_check_flag);
    is_suspended = is_ext_suspend_completed(true /* called_by_wait */,
                                            delay, bits);
    pending = is_external_suspend();
  }
  // must release SR_lock to allow suspension to complete

  if (!pending) {
    // A cancelled suspend request is the only false return from
    // is_ext_suspend_completed() that keeps us from entering the
    // retry loop.
    *bits |= 0x00020000;
    return false;
  }

  if (is_suspended) {
    *bits |= 0x00040000;
    return true;
  }

  for (int i = 1; i <= retries; i++) {
    *bits = reset_bits;  // reinit to only track last retry

    // We used to do an "os::yield_all(i)" call here with the intention
    // that yielding would increase on each retry. However, the parameter
    // is ignored on Linux which means the yield didn't scale up. Waiting
    // on the SR_lock below provides a much more predictable scale up for
    // the delay. It also provides a simple/direct point to check for any
    // safepoint requests from the VMThread

    {
      MutexLocker ml(SR_lock());
      // wait with safepoint check (if we're a JavaThread - the WatcherThread
      // can also call this)  and increase delay with each retry
      SR_lock()->wait(!Thread::current()->is_Java_thread(), i * delay);

      is_suspended = is_ext_suspend_completed(true /* called_by_wait */,
                                              delay, bits);

      // It is possible for the external suspend request to be cancelled
      // (by a resume) before the actual suspend operation is completed.
      // Refresh our local copy to see if we still need to wait.
      pending = is_external_suspend();
    }

    if (!pending) {
      // A cancelled suspend request is the only false return from
      // is_ext_suspend_completed() that keeps us from staying in the
      // retry loop.
      *bits |= 0x00080000;
      return false;
    }

    if (is_suspended) {
      *bits |= 0x00100000;
      return true;
    }
  } // end retry loop

  // thread did not suspend after all our retries
  *bits |= 0x00200000;
  return false;
}

#ifndef PRODUCT
void JavaThread::record_jump(address target, address instr, const char* file,
                             int line) {

  // This should not need to be atomic as the only way for simultaneous
  // updates is via interrupts. Even then this should be rare or non-existent
  // and we don't care that much anyway.

  int index = _jmp_ring_index;
  _jmp_ring_index = (index + 1) & (jump_ring_buffer_size - 1);
  _jmp_ring[index]._target = (intptr_t) target;
  _jmp_ring[index]._instruction = (intptr_t) instr;
  _jmp_ring[index]._file = file;
  _jmp_ring[index]._line = line;
}
#endif // PRODUCT

// Called by flat profiler
// Callers have already called wait_for_ext_suspend_completion
// The assertion for that is currently too complex to put here:
bool JavaThread::profile_last_Java_frame(frame* _fr) {
  bool gotframe = false;
  // self suspension saves needed state.
  if (has_last_Java_frame() && _anchor.walkable()) {
    *_fr = pd_last_frame();
    gotframe = true;
  }
  return gotframe;
}

void Thread::interrupt(Thread* thread) {
  debug_only(check_for_dangling_thread_pointer(thread);)
  os::interrupt(thread);
}

bool Thread::is_interrupted(Thread* thread, bool clear_interrupted) {
  debug_only(check_for_dangling_thread_pointer(thread);)
  // Note:  If clear_interrupted==false, this simply fetches and
  // returns the value of the field osthread()->interrupted().
  return os::is_interrupted(thread, clear_interrupted);
}


// GC Support
bool Thread::claim_oops_do_par_case(int strong_roots_parity) {
  jint thread_parity = _oops_do_parity;
  if (thread_parity != strong_roots_parity) {
    jint res = Atomic::cmpxchg(strong_roots_parity, &_oops_do_parity, thread_parity);
    if (res == thread_parity) {
      return true;
    } else {
      guarantee(res == strong_roots_parity, "Or else what?");
      return false;
    }
  }
  return false;
}

void Thread::oops_do(OopClosure* f, CodeBlobClosure* cf) {
  active_handles()->oops_do(f);
  // Do oop for ThreadShadow
  f->do_oop((oop*)&_pending_exception);
  handle_area()->oops_do(f);
}

void Thread::metadata_handles_do(void f(Metadata*)) {
  // Only walk the Handles in Thread.
  if (metadata_handles() != NULL) {
    for (int i = 0; i< metadata_handles()->length(); i++) {
      f(metadata_handles()->at(i));
    }
  }
}

void Thread::print_on(outputStream* st) const {
  // get_priority assumes osthread initialized
  if (osthread() != NULL) {
    int os_prio;
    if (os::get_native_priority(this, &os_prio) == OS_OK) {
      st->print("os_prio=%d ", os_prio);
    }
    st->print("tid=" INTPTR_FORMAT " ", p2i(this));
    ext().print_on(st);
    osthread()->print_on(st);
  }
  debug_only(if (WizardMode) print_owned_locks_on(st);)
}

// Thread::print_on_error() is called by fatal error handler. Don't use
// any lock or allocate memory.
void Thread::print_on_error(outputStream* st, char* buf, int buflen) const {
  assert(!(is_Compiler_thread() || is_Java_thread()), "Can't call name() here if it allocates");

  if (is_VM_thread())                 { st->print("VMThread"); }
  else if (is_GC_task_thread())       { st->print("GCTaskThread"); }
  else if (is_Watcher_thread())       { st->print("WatcherThread"); }
  else if (is_ConcurrentGC_thread())  { st->print("ConcurrentGCThread"); }
  else                                { st->print("Thread"); }

  if (is_Named_thread()) {
    st->print(" \"%s\"", name());
  }

  st->print(" [stack: " PTR_FORMAT "," PTR_FORMAT "]",
            p2i(stack_end()), p2i(stack_base()));

  if (osthread()) {
    st->print(" [id=%d]", osthread()->thread_id());
  }
}

#ifdef ASSERT
void Thread::print_owned_locks_on(outputStream* st) const {
  Monitor *cur = _owned_locks;
  if (cur == NULL) {
    st->print(" (no locks) ");
  } else {
    st->print_cr(" Locks owned:");
    while (cur) {
      cur->print_on(st);
      cur = cur->next();
    }
  }
}

static int ref_use_count  = 0;

bool Thread::owns_locks_but_compiled_lock() const {
  for (Monitor *cur = _owned_locks; cur; cur = cur->next()) {
    if (cur != Compile_lock) return true;
  }
  return false;
}


#endif

#ifndef PRODUCT

// The flag: potential_vm_operation notifies if this particular safepoint state could potential
// invoke the vm-thread (i.e., and oop allocation). In that case, we also have to make sure that
// no threads which allow_vm_block's are held
void Thread::check_for_valid_safepoint_state(bool potential_vm_operation) {
  // Check if current thread is allowed to block at a safepoint
  if (!(_allow_safepoint_count == 0)) {
    fatal("Possible safepoint reached by thread that does not allow it");
  }
  if (is_Java_thread() && ((JavaThread*)this)->thread_state() != _thread_in_vm) {
    fatal("LEAF method calling lock?");
  }

#ifdef ASSERT
  if (potential_vm_operation && is_Java_thread()
      && !Universe::is_bootstrapping()) {
    // Make sure we do not hold any locks that the VM thread also uses.
    // This could potentially lead to deadlocks
    for (Monitor *cur = _owned_locks; cur; cur = cur->next()) {
      // Threads_lock is special, since the safepoint synchronization will not start before this is
      // acquired. Hence, a JavaThread cannot be holding it at a safepoint. So is VMOperationRequest_lock,
      // since it is used to transfer control between JavaThreads and the VMThread
      // Do not *exclude* any locks unless you are absolutely sure it is correct. Ask someone else first!
      if ((cur->allow_vm_block() &&
           cur != Threads_lock &&
           cur != Compile_lock &&               // Temporary: should not be necessary when we get separate compilation
           cur != VMOperationRequest_lock &&
           cur != VMOperationQueue_lock) ||
           cur->rank() == Mutex::special) {
        fatal("Thread holding lock at safepoint that vm can block on: %s", cur->name());
      }
    }
  }

  if (GCALotAtAllSafepoints) {
    // We could enter a safepoint here and thus have a gc
    InterfaceSupport::check_gc_alot();
  }
#endif
}
#endif

bool Thread::is_in_stack(address adr) const {
  assert(Thread::current() == this, "is_in_stack can only be called from current thread");
  address end = os::current_stack_pointer();
  // Allow non Java threads to call this without stack_base
  if (_stack_base == NULL) return true;
  if (stack_base() >= adr && adr >= end) return true;

  return false;
}

bool Thread::is_in_usable_stack(address adr) const {
  size_t stack_guard_size = os::uses_stack_guard_pages() ? JavaThread::stack_guard_zone_size() : 0;
  size_t usable_stack_size = _stack_size - stack_guard_size;

  return ((adr < stack_base()) && (adr >= stack_base() - usable_stack_size));
}


// We had to move these methods here, because vm threads get into ObjectSynchronizer::enter
// However, there is a note in JavaThread::is_lock_owned() about the VM threads not being
// used for compilation in the future. If that change is made, the need for these methods
// should be revisited, and they should be removed if possible.

bool Thread::is_lock_owned(address adr) const {
  return on_local_stack(adr);
}

bool Thread::set_as_starting_thread() {
  // NOTE: this must be called inside the main thread.
  return os::create_main_thread((JavaThread*)this);
}

static void initialize_class(Symbol* class_name, TRAPS) {
  Klass* klass = SystemDictionary::resolve_or_fail(class_name, true, CHECK);
  InstanceKlass::cast(klass)->initialize(CHECK);
}


// Creates the initial ThreadGroup
static Handle create_initial_thread_group(TRAPS) {
  Klass* k = SystemDictionary::resolve_or_fail(vmSymbols::java_lang_ThreadGroup(), true, CHECK_NH);
  instanceKlassHandle klass (THREAD, k);

  Handle system_instance = klass->allocate_instance_handle(CHECK_NH);
  {
    JavaValue result(T_VOID);
    JavaCalls::call_special(&result,
                            system_instance,
                            klass,
                            vmSymbols::object_initializer_name(),
                            vmSymbols::void_method_signature(),
                            CHECK_NH);
  }
  Universe::set_system_thread_group(system_instance());

  Handle main_instance = klass->allocate_instance_handle(CHECK_NH);
  {
    JavaValue result(T_VOID);
    Handle string = java_lang_String::create_from_str("main", CHECK_NH);
    JavaCalls::call_special(&result,
                            main_instance,
                            klass,
                            vmSymbols::object_initializer_name(),
                            vmSymbols::threadgroup_string_void_signature(),
                            system_instance,
                            string,
                            CHECK_NH);
  }
  return main_instance;
}

// Creates the initial Thread
static oop create_initial_thread(Handle thread_group, JavaThread* thread,
                                 TRAPS) {
  Klass* k = SystemDictionary::resolve_or_fail(vmSymbols::java_lang_Thread(), true, CHECK_NULL);
  instanceKlassHandle klass (THREAD, k);
  instanceHandle thread_oop = klass->allocate_instance_handle(CHECK_NULL);

  java_lang_Thread::set_thread(thread_oop(), thread);
  java_lang_Thread::set_priority(thread_oop(), NormPriority);
  thread->set_threadObj(thread_oop());

  Handle string = java_lang_String::create_from_str("main", CHECK_NULL);

  JavaValue result(T_VOID);
  JavaCalls::call_special(&result, thread_oop,
                          klass,
                          vmSymbols::object_initializer_name(),
                          vmSymbols::threadgroup_string_void_signature(),
                          thread_group,
                          string,
                          CHECK_NULL);
  return thread_oop();
}

char java_runtime_name[128] = "";
char java_runtime_version[128] = "";

// extract the JRE name from java.lang.VersionProps.java_runtime_name
static const char* get_java_runtime_name(TRAPS) {
  Klass* k = SystemDictionary::find(vmSymbols::java_lang_VersionProps(),
                                    Handle(), Handle(), CHECK_AND_CLEAR_NULL);
  fieldDescriptor fd;
  bool found = k != NULL &&
               InstanceKlass::cast(k)->find_local_field(vmSymbols::java_runtime_name_name(),
                                                        vmSymbols::string_signature(), &fd);
  if (found) {
    oop name_oop = k->java_mirror()->obj_field(fd.offset());
    if (name_oop == NULL) {
      return NULL;
    }
    const char* name = java_lang_String::as_utf8_string(name_oop,
                                                        java_runtime_name,
                                                        sizeof(java_runtime_name));
    return name;
  } else {
    return NULL;
  }
}

// extract the JRE version from java.lang.VersionProps.java_runtime_version
static const char* get_java_runtime_version(TRAPS) {
  Klass* k = SystemDictionary::find(vmSymbols::java_lang_VersionProps(),
                                    Handle(), Handle(), CHECK_AND_CLEAR_NULL);
  fieldDescriptor fd;
  bool found = k != NULL &&
               InstanceKlass::cast(k)->find_local_field(vmSymbols::java_runtime_version_name(),
                                                        vmSymbols::string_signature(), &fd);
  if (found) {
    oop name_oop = k->java_mirror()->obj_field(fd.offset());
    if (name_oop == NULL) {
      return NULL;
    }
    const char* name = java_lang_String::as_utf8_string(name_oop,
                                                        java_runtime_version,
                                                        sizeof(java_runtime_version));
    return name;
  } else {
    return NULL;
  }
}

// General purpose hook into Java code, run once when the VM is initialized.
// The Java library method itself may be changed independently from the VM.
static void call_postVMInitHook(TRAPS) {
  Klass* k = SystemDictionary::resolve_or_null(vmSymbols::jdk_internal_vm_PostVMInitHook(), THREAD);
  instanceKlassHandle klass (THREAD, k);
  if (klass.not_null()) {
    JavaValue result(T_VOID);
    JavaCalls::call_static(&result, klass, vmSymbols::run_method_name(),
                           vmSymbols::void_method_signature(),
                           CHECK);
  }
}

static void reset_vm_info_property(TRAPS) {
  // the vm info string
  ResourceMark rm(THREAD);
  const char *vm_info = VM_Version::vm_info_string();

  // java.lang.System class
  Klass* k =  SystemDictionary::resolve_or_fail(vmSymbols::java_lang_System(), true, CHECK);
  instanceKlassHandle klass (THREAD, k);

  // setProperty arguments
  Handle key_str    = java_lang_String::create_from_str("java.vm.info", CHECK);
  Handle value_str  = java_lang_String::create_from_str(vm_info, CHECK);

  // return value
  JavaValue r(T_OBJECT);

  // public static String setProperty(String key, String value);
  JavaCalls::call_static(&r,
                         klass,
                         vmSymbols::setProperty_name(),
                         vmSymbols::string_string_string_signature(),
                         key_str,
                         value_str,
                         CHECK);
}


void JavaThread::allocate_threadObj(Handle thread_group, const char* thread_name,
                                    bool daemon, TRAPS) {
  assert(thread_group.not_null(), "thread group should be specified");
  assert(threadObj() == NULL, "should only create Java thread object once");

  Klass* k = SystemDictionary::resolve_or_fail(vmSymbols::java_lang_Thread(), true, CHECK);
  instanceKlassHandle klass (THREAD, k);
  instanceHandle thread_oop = klass->allocate_instance_handle(CHECK);

  java_lang_Thread::set_thread(thread_oop(), this);
  java_lang_Thread::set_priority(thread_oop(), NormPriority);
  set_threadObj(thread_oop());

  JavaValue result(T_VOID);
  if (thread_name != NULL) {
    Handle name = java_lang_String::create_from_str(thread_name, CHECK);
    // Thread gets assigned specified name and null target
    JavaCalls::call_special(&result,
                            thread_oop,
                            klass,
                            vmSymbols::object_initializer_name(),
                            vmSymbols::threadgroup_string_void_signature(),
                            thread_group, // Argument 1
                            name,         // Argument 2
                            THREAD);
  } else {
    // Thread gets assigned name "Thread-nnn" and null target
    // (java.lang.Thread doesn't have a constructor taking only a ThreadGroup argument)
    JavaCalls::call_special(&result,
                            thread_oop,
                            klass,
                            vmSymbols::object_initializer_name(),
                            vmSymbols::threadgroup_runnable_void_signature(),
                            thread_group, // Argument 1
                            Handle(),     // Argument 2
                            THREAD);
  }


  if (daemon) {
    java_lang_Thread::set_daemon(thread_oop());
  }

  if (HAS_PENDING_EXCEPTION) {
    return;
  }

  KlassHandle group(THREAD, SystemDictionary::ThreadGroup_klass());
  Handle threadObj(THREAD, this->threadObj());

  JavaCalls::call_special(&result,
                          thread_group,
                          group,
                          vmSymbols::add_method_name(),
                          vmSymbols::thread_void_signature(),
                          threadObj,          // Arg 1
                          THREAD);
}

// NamedThread --  non-JavaThread subclasses with multiple
// uniquely named instances should derive from this.
NamedThread::NamedThread() : Thread() {
  _name = NULL;
  _processed_thread = NULL;
  _gc_id = GCId::undefined();
}

NamedThread::~NamedThread() {
  if (_name != NULL) {
    FREE_C_HEAP_ARRAY(char, _name);
    _name = NULL;
  }
}

void NamedThread::set_name(const char* format, ...) {
  guarantee(_name == NULL, "Only get to set name once.");
  _name = NEW_C_HEAP_ARRAY(char, max_name_len, mtThread);
  guarantee(_name != NULL, "alloc failure");
  va_list ap;
  va_start(ap, format);
  jio_vsnprintf(_name, max_name_len, format, ap);
  va_end(ap);
}

void NamedThread::initialize_named_thread() {
  set_native_thread_name(name());
}

void NamedThread::print_on(outputStream* st) const {
  st->print("\"%s\" ", name());
  Thread::print_on(st);
  st->cr();
}


// ======= WatcherThread ========

// The watcher thread exists to simulate timer interrupts.  It should
// be replaced by an abstraction over whatever native support for
// timer interrupts exists on the platform.

WatcherThread* WatcherThread::_watcher_thread   = NULL;
bool WatcherThread::_startable = false;
volatile bool  WatcherThread::_should_terminate = false;

WatcherThread::WatcherThread() : Thread(), _crash_protection(NULL) {
  assert(watcher_thread() == NULL, "we can only allocate one WatcherThread");
  if (os::create_thread(this, os::watcher_thread)) {
    _watcher_thread = this;

    // Set the watcher thread to the highest OS priority which should not be
    // used, unless a Java thread with priority java.lang.Thread.MAX_PRIORITY
    // is created. The only normal thread using this priority is the reference
    // handler thread, which runs for very short intervals only.
    // If the VMThread's priority is not lower than the WatcherThread profiling
    // will be inaccurate.
    os::set_priority(this, MaxPriority);
    if (!DisableStartThread) {
      os::start_thread(this);
    }
  }
}

int WatcherThread::sleep() const {
  // The WatcherThread does not participate in the safepoint protocol
  // for the PeriodicTask_lock because it is not a JavaThread.
  MutexLockerEx ml(PeriodicTask_lock, Mutex::_no_safepoint_check_flag);

  if (_should_terminate) {
    // check for termination before we do any housekeeping or wait
    return 0;  // we did not sleep.
  }

  // remaining will be zero if there are no tasks,
  // causing the WatcherThread to sleep until a task is
  // enrolled
  int remaining = PeriodicTask::time_to_wait();
  int time_slept = 0;

  // we expect this to timeout - we only ever get unparked when
  // we should terminate or when a new task has been enrolled
  OSThreadWaitState osts(this->osthread(), false /* not Object.wait() */);

  jlong time_before_loop = os::javaTimeNanos();

  while (true) {
    bool timedout = PeriodicTask_lock->wait(Mutex::_no_safepoint_check_flag,
                                            remaining);
    jlong now = os::javaTimeNanos();

    if (remaining == 0) {
      // if we didn't have any tasks we could have waited for a long time
      // consider the time_slept zero and reset time_before_loop
      time_slept = 0;
      time_before_loop = now;
    } else {
      // need to recalculate since we might have new tasks in _tasks
      time_slept = (int) ((now - time_before_loop) / 1000000);
    }

    // Change to task list or spurious wakeup of some kind
    if (timedout || _should_terminate) {
      break;
    }

    remaining = PeriodicTask::time_to_wait();
    if (remaining == 0) {
      // Last task was just disenrolled so loop around and wait until
      // another task gets enrolled
      continue;
    }

    remaining -= time_slept;
    if (remaining <= 0) {
      break;
    }
  }

  return time_slept;
}

void WatcherThread::run() {
  assert(this == watcher_thread(), "just checking");

  this->record_stack_base_and_size();
  this->set_native_thread_name(this->name());
  this->set_active_handles(JNIHandleBlock::allocate_block());
  while (true) {
    assert(watcher_thread() == Thread::current(), "thread consistency check");
    assert(watcher_thread() == this, "thread consistency check");

    // Calculate how long it'll be until the next PeriodicTask work
    // should be done, and sleep that amount of time.
    int time_waited = sleep();

    if (is_error_reported()) {
      // A fatal error has happened, the error handler(VMError::report_and_die)
      // should abort JVM after creating an error log file. However in some
      // rare cases, the error handler itself might deadlock. Here we try to
      // kill JVM if the fatal error handler fails to abort in 2 minutes.
      //
      // This code is in WatcherThread because WatcherThread wakes up
      // periodically so the fatal error handler doesn't need to do anything;
      // also because the WatcherThread is less likely to crash than other
      // threads.

      for (;;) {
        if (!ShowMessageBoxOnError
            && (OnError == NULL || OnError[0] == '\0')
            && Arguments::abort_hook() == NULL) {
          os::sleep(this, (jlong)ErrorLogTimeout * 1000, false); // in seconds
          fdStream err(defaultStream::output_fd());
          err.print_raw_cr("# [ timer expired, abort... ]");
          // skip atexit/vm_exit/vm_abort hooks
          os::die();
        }

        // Wake up 5 seconds later, the fatal handler may reset OnError or
        // ShowMessageBoxOnError when it is ready to abort.
        os::sleep(this, 5 * 1000, false);
      }
    }

    if (_should_terminate) {
      // check for termination before posting the next tick
      break;
    }

    PeriodicTask::real_time_tick(time_waited);
  }

  // Signal that it is terminated
  {
    MutexLockerEx mu(Terminator_lock, Mutex::_no_safepoint_check_flag);
    _watcher_thread = NULL;
    Terminator_lock->notify();
  }
}

void WatcherThread::start() {
  assert(PeriodicTask_lock->owned_by_self(), "PeriodicTask_lock required");

  if (watcher_thread() == NULL && _startable) {
    _should_terminate = false;
    // Create the single instance of WatcherThread
    new WatcherThread();
  }
}

void WatcherThread::make_startable() {
  assert(PeriodicTask_lock->owned_by_self(), "PeriodicTask_lock required");
  _startable = true;
}

void WatcherThread::stop() {
  {
    // Follow normal safepoint aware lock enter protocol since the
    // WatcherThread is stopped by another JavaThread.
    MutexLocker ml(PeriodicTask_lock);
    _should_terminate = true;

    WatcherThread* watcher = watcher_thread();
    if (watcher != NULL) {
      // unpark the WatcherThread so it can see that it should terminate
      watcher->unpark();
    }
  }

  MutexLocker mu(Terminator_lock);

  while (watcher_thread() != NULL) {
    // This wait should make safepoint checks, wait without a timeout,
    // and wait as a suspend-equivalent condition.
    //
    // Note: If the FlatProfiler is running, then this thread is waiting
    // for the WatcherThread to terminate and the WatcherThread, via the
    // FlatProfiler task, is waiting for the external suspend request on
    // this thread to complete. wait_for_ext_suspend_completion() will
    // eventually timeout, but that takes time. Making this wait a
    // suspend-equivalent condition solves that timeout problem.
    //
    Terminator_lock->wait(!Mutex::_no_safepoint_check_flag, 0,
                          Mutex::_as_suspend_equivalent_flag);
  }
}

void WatcherThread::unpark() {
  assert(PeriodicTask_lock->owned_by_self(), "PeriodicTask_lock required");
  PeriodicTask_lock->notify();
}

void WatcherThread::print_on(outputStream* st) const {
  st->print("\"%s\" ", name());
  Thread::print_on(st);
  st->cr();
}

// ======= JavaThread ========

#if INCLUDE_JVMCI

jlong* JavaThread::_jvmci_old_thread_counters;

bool jvmci_counters_include(JavaThread* thread) {
  oop threadObj = thread->threadObj();
  return !JVMCICountersExcludeCompiler || !thread->is_Compiler_thread();
}

void JavaThread::collect_counters(typeArrayOop array) {
  if (JVMCICounterSize > 0) {
    MutexLocker tl(Threads_lock);
    for (int i = 0; i < array->length(); i++) {
      array->long_at_put(i, _jvmci_old_thread_counters[i]);
    }
    for (JavaThread* tp = Threads::first(); tp != NULL; tp = tp->next()) {
      if (jvmci_counters_include(tp)) {
        for (int i = 0; i < array->length(); i++) {
          array->long_at_put(i, array->long_at(i) + tp->_jvmci_counters[i]);
        }
      }
    }
  }
}

#endif // INCLUDE_JVMCI

// A JavaThread is a normal Java thread

void JavaThread::initialize() {
  // Initialize fields

  set_saved_exception_pc(NULL);
  set_threadObj(NULL);
  _anchor.clear();
  set_entry_point(NULL);
  set_jni_functions(jni_functions());
  set_callee_target(NULL);
  set_vm_result(NULL);
  set_vm_result_2(NULL);
  set_vframe_array_head(NULL);
  set_vframe_array_last(NULL);
  set_deferred_locals(NULL);
  set_deopt_mark(NULL);
  set_deopt_compiled_method(NULL);
  clear_must_deopt_id();
  set_monitor_chunks(NULL);
  set_next(NULL);
  set_thread_state(_thread_new);
  _terminated = _not_terminated;
  _privileged_stack_top = NULL;
  _array_for_gc = NULL;
  _suspend_equivalent = false;
  _in_deopt_handler = 0;
  _doing_unsafe_access = false;
  _stack_guard_state = stack_guard_unused;
#if INCLUDE_JVMCI
  _pending_monitorenter = false;
  _pending_deoptimization = -1;
  _pending_failed_speculation = NULL;
  _pending_transfer_to_interpreter = false;
  _jvmci._alternate_call_target = NULL;
  assert(_jvmci._implicit_exception_pc == NULL, "must be");
  if (JVMCICounterSize > 0) {
    _jvmci_counters = NEW_C_HEAP_ARRAY(jlong, JVMCICounterSize, mtInternal);
    memset(_jvmci_counters, 0, sizeof(jlong) * JVMCICounterSize);
  } else {
    _jvmci_counters = NULL;
  }
#endif // INCLUDE_JVMCI
  _reserved_stack_activation = NULL;  // stack base not known yet
  (void)const_cast<oop&>(_exception_oop = oop(NULL));
  _exception_pc  = 0;
  _exception_handler_pc = 0;
  _is_method_handle_return = 0;
  _jvmti_thread_state= NULL;
  _should_post_on_exceptions_flag = JNI_FALSE;
  _jvmti_get_loaded_classes_closure = NULL;
  _interp_only_mode    = 0;
  _special_runtime_exit_condition = _no_async_condition;
  _pending_async_exception = NULL;
  _thread_stat = NULL;
  _thread_stat = new ThreadStatistics();
  _blocked_on_compilation = false;
  _jni_active_critical = 0;
  _pending_jni_exception_check_fn = NULL;
  _do_not_unlock_if_synchronized = false;
  _cached_monitor_info = NULL;
  _parker = Parker::Allocate(this);

#ifndef PRODUCT
  _jmp_ring_index = 0;
  for (int ji = 0; ji < jump_ring_buffer_size; ji++) {
    record_jump(NULL, NULL, NULL, 0);
  }
#endif // PRODUCT

  set_thread_profiler(NULL);
  if (FlatProfiler::is_active()) {
    // This is where we would decide to either give each thread it's own profiler
    // or use one global one from FlatProfiler,
    // or up to some count of the number of profiled threads, etc.
    ThreadProfiler* pp = new ThreadProfiler();
    pp->engage();
    set_thread_profiler(pp);
  }

  // Setup safepoint state info for this thread
  ThreadSafepointState::create(this);

  debug_only(_java_call_counter = 0);

  // JVMTI PopFrame support
  _popframe_condition = popframe_inactive;
  _popframe_preserved_args = NULL;
  _popframe_preserved_args_size = 0;
  _frames_to_pop_failed_realloc = 0;

  pd_initialize();
}

#if INCLUDE_ALL_GCS
SATBMarkQueueSet JavaThread::_satb_mark_queue_set;
DirtyCardQueueSet JavaThread::_dirty_card_queue_set;
#endif // INCLUDE_ALL_GCS

JavaThread::JavaThread(bool is_attaching_via_jni) :
                       Thread()
#if INCLUDE_ALL_GCS
                       , _satb_mark_queue(&_satb_mark_queue_set),
                       _dirty_card_queue(&_dirty_card_queue_set)
#endif // INCLUDE_ALL_GCS
{
  initialize();
  if (is_attaching_via_jni) {
    _jni_attach_state = _attaching_via_jni;
  } else {
    _jni_attach_state = _not_attaching_via_jni;
  }
  assert(deferred_card_mark().is_empty(), "Default MemRegion ctor");
}

bool JavaThread::reguard_stack(address cur_sp) {
  if (_stack_guard_state != stack_guard_yellow_reserved_disabled
      && _stack_guard_state != stack_guard_reserved_disabled) {
    return true; // Stack already guarded or guard pages not needed.
  }

  if (register_stack_overflow()) {
    // For those architectures which have separate register and
    // memory stacks, we must check the register stack to see if
    // it has overflowed.
    return false;
  }

  // Java code never executes within the yellow zone: the latter is only
  // there to provoke an exception during stack banging.  If java code
  // is executing there, either StackShadowPages should be larger, or
  // some exception code in c1, c2 or the interpreter isn't unwinding
  // when it should.
  guarantee(cur_sp > stack_reserved_zone_base(),
            "not enough space to reguard - increase StackShadowPages");
  if (_stack_guard_state == stack_guard_yellow_reserved_disabled) {
    enable_stack_yellow_reserved_zone();
    if (reserved_stack_activation() != stack_base()) {
      set_reserved_stack_activation(stack_base());
    }
  } else if (_stack_guard_state == stack_guard_reserved_disabled) {
    set_reserved_stack_activation(stack_base());
    enable_stack_reserved_zone();
  }
  return true;
}

bool JavaThread::reguard_stack(void) {
  return reguard_stack(os::current_stack_pointer());
}


void JavaThread::block_if_vm_exited() {
  if (_terminated == _vm_exited) {
    // _vm_exited is set at safepoint, and Threads_lock is never released
    // we will block here forever
    Threads_lock->lock_without_safepoint_check();
    ShouldNotReachHere();
  }
}


// Remove this ifdef when C1 is ported to the compiler interface.
static void compiler_thread_entry(JavaThread* thread, TRAPS);
static void sweeper_thread_entry(JavaThread* thread, TRAPS);

JavaThread::JavaThread(ThreadFunction entry_point, size_t stack_sz) :
                       Thread()
#if INCLUDE_ALL_GCS
                       , _satb_mark_queue(&_satb_mark_queue_set),
                       _dirty_card_queue(&_dirty_card_queue_set)
#endif // INCLUDE_ALL_GCS
{
  initialize();
  _jni_attach_state = _not_attaching_via_jni;
  set_entry_point(entry_point);
  // Create the native thread itself.
  // %note runtime_23
  os::ThreadType thr_type = os::java_thread;
  thr_type = entry_point == &compiler_thread_entry ? os::compiler_thread :
                                                     os::java_thread;
  os::create_thread(this, thr_type, stack_sz);
  // The _osthread may be NULL here because we ran out of memory (too many threads active).
  // We need to throw and OutOfMemoryError - however we cannot do this here because the caller
  // may hold a lock and all locks must be unlocked before throwing the exception (throwing
  // the exception consists of creating the exception object & initializing it, initialization
  // will leave the VM via a JavaCall and then all locks must be unlocked).
  //
  // The thread is still suspended when we reach here. Thread must be explicit started
  // by creator! Furthermore, the thread must also explicitly be added to the Threads list
  // by calling Threads:add. The reason why this is not done here, is because the thread
  // object must be fully initialized (take a look at JVM_Start)
}

JavaThread::~JavaThread() {

  // JSR166 -- return the parker to the free list
  Parker::Release(_parker);
  _parker = NULL;

  // Free any remaining  previous UnrollBlock
  vframeArray* old_array = vframe_array_last();

  if (old_array != NULL) {
    Deoptimization::UnrollBlock* old_info = old_array->unroll_block();
    old_array->set_unroll_block(NULL);
    delete old_info;
    delete old_array;
  }

  GrowableArray<jvmtiDeferredLocalVariableSet*>* deferred = deferred_locals();
  if (deferred != NULL) {
    // This can only happen if thread is destroyed before deoptimization occurs.
    assert(deferred->length() != 0, "empty array!");
    do {
      jvmtiDeferredLocalVariableSet* dlv = deferred->at(0);
      deferred->remove_at(0);
      // individual jvmtiDeferredLocalVariableSet are CHeapObj's
      delete dlv;
    } while (deferred->length() != 0);
    delete deferred;
  }

  // All Java related clean up happens in exit
  ThreadSafepointState::destroy(this);
  if (_thread_profiler != NULL) delete _thread_profiler;
  if (_thread_stat != NULL) delete _thread_stat;

#if INCLUDE_JVMCI
  if (JVMCICounterSize > 0) {
    if (jvmci_counters_include(this)) {
      for (int i = 0; i < JVMCICounterSize; i++) {
        _jvmci_old_thread_counters[i] += _jvmci_counters[i];
      }
    }
    FREE_C_HEAP_ARRAY(jlong, _jvmci_counters);
  }
#endif // INCLUDE_JVMCI
}


// The first routine called by a new Java thread
void JavaThread::run() {
  // initialize thread-local alloc buffer related fields
  this->initialize_tlab();

  // used to test validity of stack trace backs
  this->record_base_of_stack_pointer();

  // Record real stack base and size.
  this->record_stack_base_and_size();

  this->create_stack_guard_pages();

  this->cache_global_variables();

  // Thread is now sufficient initialized to be handled by the safepoint code as being
  // in the VM. Change thread state from _thread_new to _thread_in_vm
  ThreadStateTransition::transition_and_fence(this, _thread_new, _thread_in_vm);

  assert(JavaThread::current() == this, "sanity check");
  assert(!Thread::current()->owns_locks(), "sanity check");

  DTRACE_THREAD_PROBE(start, this);

  // This operation might block. We call that after all safepoint checks for a new thread has
  // been completed.
  this->set_active_handles(JNIHandleBlock::allocate_block());

  if (JvmtiExport::should_post_thread_life()) {
    JvmtiExport::post_thread_start(this);
  }

  EventThreadStart event;
  if (event.should_commit()) {
    event.set_thread(THREAD_TRACE_ID(this));
    event.commit();
  }

  // We call another function to do the rest so we are sure that the stack addresses used
  // from there will be lower than the stack base just computed
  thread_main_inner();

  // Note, thread is no longer valid at this point!
}


void JavaThread::thread_main_inner() {
  assert(JavaThread::current() == this, "sanity check");
  assert(this->threadObj() != NULL, "just checking");

  // Execute thread entry point unless this thread has a pending exception
  // or has been stopped before starting.
  // Note: Due to JVM_StopThread we can have pending exceptions already!
  if (!this->has_pending_exception() &&
      !java_lang_Thread::is_stillborn(this->threadObj())) {
    {
      ResourceMark rm(this);
      this->set_native_thread_name(this->get_thread_name());
    }
    HandleMark hm(this);
    this->entry_point()(this, this);
  }

  DTRACE_THREAD_PROBE(stop, this);

  this->exit(false);
  delete this;
}


static void ensure_join(JavaThread* thread) {
  // We do not need to grap the Threads_lock, since we are operating on ourself.
  Handle threadObj(thread, thread->threadObj());
  assert(threadObj.not_null(), "java thread object must exist");
  ObjectLocker lock(threadObj, thread);
  // Ignore pending exception (ThreadDeath), since we are exiting anyway
  thread->clear_pending_exception();
  // Thread is exiting. So set thread_status field in  java.lang.Thread class to TERMINATED.
  java_lang_Thread::set_thread_status(threadObj(), java_lang_Thread::TERMINATED);
  // Clear the native thread instance - this makes isAlive return false and allows the join()
  // to complete once we've done the notify_all below
  java_lang_Thread::set_thread(threadObj(), NULL);
  lock.notify_all(thread);
  // Ignore pending exception (ThreadDeath), since we are exiting anyway
  thread->clear_pending_exception();
}


// For any new cleanup additions, please check to see if they need to be applied to
// cleanup_failed_attach_current_thread as well.
void JavaThread::exit(bool destroy_vm, ExitType exit_type) {
  assert(this == JavaThread::current(), "thread consistency check");

  HandleMark hm(this);
  Handle uncaught_exception(this, this->pending_exception());
  this->clear_pending_exception();
  Handle threadObj(this, this->threadObj());
  assert(threadObj.not_null(), "Java thread object should be created");

  if (get_thread_profiler() != NULL) {
    get_thread_profiler()->disengage();
    ResourceMark rm;
    get_thread_profiler()->print(get_thread_name());
  }


  // FIXIT: This code should be moved into else part, when reliable 1.2/1.3 check is in place
  {
    EXCEPTION_MARK;

    CLEAR_PENDING_EXCEPTION;
  }
  if (!destroy_vm) {
    if (uncaught_exception.not_null()) {
      EXCEPTION_MARK;
      // Call method Thread.dispatchUncaughtException().
      KlassHandle thread_klass(THREAD, SystemDictionary::Thread_klass());
      JavaValue result(T_VOID);
      JavaCalls::call_virtual(&result,
                              threadObj, thread_klass,
                              vmSymbols::dispatchUncaughtException_name(),
                              vmSymbols::throwable_void_signature(),
                              uncaught_exception,
                              THREAD);
      if (HAS_PENDING_EXCEPTION) {
        ResourceMark rm(this);
        jio_fprintf(defaultStream::error_stream(),
                    "\nException: %s thrown from the UncaughtExceptionHandler"
                    " in thread \"%s\"\n",
                    pending_exception()->klass()->external_name(),
                    get_thread_name());
        CLEAR_PENDING_EXCEPTION;
      }
    }

    // Called before the java thread exit since we want to read info
    // from java_lang_Thread object
    EventThreadEnd event;
    if (event.should_commit()) {
      event.set_thread(THREAD_TRACE_ID(this));
      event.commit();
    }

    // Call after last event on thread
    EVENT_THREAD_EXIT(this);

    // Call Thread.exit(). We try 3 times in case we got another Thread.stop during
    // the execution of the method. If that is not enough, then we don't really care. Thread.stop
    // is deprecated anyhow.
    if (!is_Compiler_thread()) {
      int count = 3;
      while (java_lang_Thread::threadGroup(threadObj()) != NULL && (count-- > 0)) {
        EXCEPTION_MARK;
        JavaValue result(T_VOID);
        KlassHandle thread_klass(THREAD, SystemDictionary::Thread_klass());
        JavaCalls::call_virtual(&result,
                                threadObj, thread_klass,
                                vmSymbols::exit_method_name(),
                                vmSymbols::void_method_signature(),
                                THREAD);
        CLEAR_PENDING_EXCEPTION;
      }
    }
    // notify JVMTI
    if (JvmtiExport::should_post_thread_life()) {
      JvmtiExport::post_thread_end(this);
    }

    // We have notified the agents that we are exiting, before we go on,
    // we must check for a pending external suspend request and honor it
    // in order to not surprise the thread that made the suspend request.
    while (true) {
      {
        MutexLockerEx ml(SR_lock(), Mutex::_no_safepoint_check_flag);
        if (!is_external_suspend()) {
          set_terminated(_thread_exiting);
          ThreadService::current_thread_exiting(this);
          break;
        }
        // Implied else:
        // Things get a little tricky here. We have a pending external
        // suspend request, but we are holding the SR_lock so we
        // can't just self-suspend. So we temporarily drop the lock
        // and then self-suspend.
      }

      ThreadBlockInVM tbivm(this);
      java_suspend_self();

      // We're done with this suspend request, but we have to loop around
      // and check again. Eventually we will get SR_lock without a pending
      // external suspend request and will be able to mark ourselves as
      // exiting.
    }
    // no more external suspends are allowed at this point
  } else {
    // before_exit() has already posted JVMTI THREAD_END events
  }

  // Notify waiters on thread object. This has to be done after exit() is called
  // on the thread (if the thread is the last thread in a daemon ThreadGroup the
  // group should have the destroyed bit set before waiters are notified).
  ensure_join(this);
  assert(!this->has_pending_exception(), "ensure_join should have cleared");

  // 6282335 JNI DetachCurrentThread spec states that all Java monitors
  // held by this thread must be released. The spec does not distinguish
  // between JNI-acquired and regular Java monitors. We can only see
  // regular Java monitors here if monitor enter-exit matching is broken.
  //
  // Optionally release any monitors for regular JavaThread exits. This
  // is provided as a work around for any bugs in monitor enter-exit
  // matching. This can be expensive so it is not enabled by default.
  //
  // ensure_join() ignores IllegalThreadStateExceptions, and so does
  // ObjectSynchronizer::release_monitors_owned_by_thread().
  if (exit_type == jni_detach || ObjectMonitor::Knob_ExitRelease) {
    // Sanity check even though JNI DetachCurrentThread() would have
    // returned JNI_ERR if there was a Java frame. JavaThread exit
    // should be done executing Java code by the time we get here.
    assert(!this->has_last_Java_frame(),
           "should not have a Java frame when detaching or exiting");
    ObjectSynchronizer::release_monitors_owned_by_thread(this);
    assert(!this->has_pending_exception(), "release_monitors should have cleared");
  }

  // These things needs to be done while we are still a Java Thread. Make sure that thread
  // is in a consistent state, in case GC happens
  assert(_privileged_stack_top == NULL, "must be NULL when we get here");

  if (active_handles() != NULL) {
    JNIHandleBlock* block = active_handles();
    set_active_handles(NULL);
    JNIHandleBlock::release_block(block);
  }

  if (free_handle_block() != NULL) {
    JNIHandleBlock* block = free_handle_block();
    set_free_handle_block(NULL);
    JNIHandleBlock::release_block(block);
  }

  // These have to be removed while this is still a valid thread.
  remove_stack_guard_pages();

  if (UseTLAB) {
    tlab().make_parsable(true);  // retire TLAB
  }

  if (JvmtiEnv::environments_might_exist()) {
    JvmtiExport::cleanup_thread(this);
  }

  // We must flush any deferred card marks before removing a thread from
  // the list of active threads.
  Universe::heap()->flush_deferred_store_barrier(this);
  assert(deferred_card_mark().is_empty(), "Should have been flushed");

#if INCLUDE_ALL_GCS
  // We must flush the G1-related buffers before removing a thread
  // from the list of active threads. We must do this after any deferred
  // card marks have been flushed (above) so that any entries that are
  // added to the thread's dirty card queue as a result are not lost.
  if (UseG1GC) {
    flush_barrier_queues();
  }
#endif // INCLUDE_ALL_GCS

  log_info(os, thread)("JavaThread %s (tid: " UINTX_FORMAT ").",
    exit_type == JavaThread::normal_exit ? "exiting" : "detaching",
    os::current_thread_id());

  // Remove from list of active threads list, and notify VM thread if we are the last non-daemon thread
  Threads::remove(this);
}

#if INCLUDE_ALL_GCS
// Flush G1-related queues.
void JavaThread::flush_barrier_queues() {
  satb_mark_queue().flush();
  dirty_card_queue().flush();
}

void JavaThread::initialize_queues() {
  assert(!SafepointSynchronize::is_at_safepoint(),
         "we should not be at a safepoint");

  SATBMarkQueue& satb_queue = satb_mark_queue();
  SATBMarkQueueSet& satb_queue_set = satb_mark_queue_set();
  // The SATB queue should have been constructed with its active
  // field set to false.
  assert(!satb_queue.is_active(), "SATB queue should not be active");
  assert(satb_queue.is_empty(), "SATB queue should be empty");
  // If we are creating the thread during a marking cycle, we should
  // set the active field of the SATB queue to true.
  if (satb_queue_set.is_active()) {
    satb_queue.set_active(true);
  }

  DirtyCardQueue& dirty_queue = dirty_card_queue();
  // The dirty card queue should have been constructed with its
  // active field set to true.
  assert(dirty_queue.is_active(), "dirty card queue should be active");
}
#endif // INCLUDE_ALL_GCS

void JavaThread::cleanup_failed_attach_current_thread() {
  if (get_thread_profiler() != NULL) {
    get_thread_profiler()->disengage();
    ResourceMark rm;
    get_thread_profiler()->print(get_thread_name());
  }

  if (active_handles() != NULL) {
    JNIHandleBlock* block = active_handles();
    set_active_handles(NULL);
    JNIHandleBlock::release_block(block);
  }

  if (free_handle_block() != NULL) {
    JNIHandleBlock* block = free_handle_block();
    set_free_handle_block(NULL);
    JNIHandleBlock::release_block(block);
  }

  // These have to be removed while this is still a valid thread.
  remove_stack_guard_pages();

  if (UseTLAB) {
    tlab().make_parsable(true);  // retire TLAB, if any
  }

#if INCLUDE_ALL_GCS
  if (UseG1GC) {
    flush_barrier_queues();
  }
#endif // INCLUDE_ALL_GCS

  Threads::remove(this);
  delete this;
}




JavaThread* JavaThread::active() {
  Thread* thread = Thread::current();
  if (thread->is_Java_thread()) {
    return (JavaThread*) thread;
  } else {
    assert(thread->is_VM_thread(), "this must be a vm thread");
    VM_Operation* op = ((VMThread*) thread)->vm_operation();
    JavaThread *ret=op == NULL ? NULL : (JavaThread *)op->calling_thread();
    assert(ret->is_Java_thread(), "must be a Java thread");
    return ret;
  }
}

bool JavaThread::is_lock_owned(address adr) const {
  if (Thread::is_lock_owned(adr)) return true;

  for (MonitorChunk* chunk = monitor_chunks(); chunk != NULL; chunk = chunk->next()) {
    if (chunk->contains(adr)) return true;
  }

  return false;
}


void JavaThread::add_monitor_chunk(MonitorChunk* chunk) {
  chunk->set_next(monitor_chunks());
  set_monitor_chunks(chunk);
}

void JavaThread::remove_monitor_chunk(MonitorChunk* chunk) {
  guarantee(monitor_chunks() != NULL, "must be non empty");
  if (monitor_chunks() == chunk) {
    set_monitor_chunks(chunk->next());
  } else {
    MonitorChunk* prev = monitor_chunks();
    while (prev->next() != chunk) prev = prev->next();
    prev->set_next(chunk->next());
  }
}

// JVM support.

// Note: this function shouldn't block if it's called in
// _thread_in_native_trans state (such as from
// check_special_condition_for_native_trans()).
void JavaThread::check_and_handle_async_exceptions(bool check_unsafe_error) {

  if (has_last_Java_frame() && has_async_condition()) {
    // If we are at a polling page safepoint (not a poll return)
    // then we must defer async exception because live registers
    // will be clobbered by the exception path. Poll return is
    // ok because the call we a returning from already collides
    // with exception handling registers and so there is no issue.
    // (The exception handling path kills call result registers but
    //  this is ok since the exception kills the result anyway).

    if (is_at_poll_safepoint()) {
      // if the code we are returning to has deoptimized we must defer
      // the exception otherwise live registers get clobbered on the
      // exception path before deoptimization is able to retrieve them.
      //
      RegisterMap map(this, false);
      frame caller_fr = last_frame().sender(&map);
      assert(caller_fr.is_compiled_frame(), "what?");
      if (caller_fr.is_deoptimized_frame()) {
        log_info(exceptions)("deferred async exception at compiled safepoint");
        return;
      }
    }
  }

  JavaThread::AsyncRequests condition = clear_special_runtime_exit_condition();
  if (condition == _no_async_condition) {
    // Conditions have changed since has_special_runtime_exit_condition()
    // was called:
    // - if we were here only because of an external suspend request,
    //   then that was taken care of above (or cancelled) so we are done
    // - if we were here because of another async request, then it has
    //   been cleared between the has_special_runtime_exit_condition()
    //   and now so again we are done
    return;
  }

  // Check for pending async. exception
  if (_pending_async_exception != NULL) {
    // Only overwrite an already pending exception, if it is not a threadDeath.
    if (!has_pending_exception() || !pending_exception()->is_a(SystemDictionary::ThreadDeath_klass())) {

      // We cannot call Exceptions::_throw(...) here because we cannot block
      set_pending_exception(_pending_async_exception, __FILE__, __LINE__);

      if (log_is_enabled(Info, exceptions)) {
        ResourceMark rm;
        outputStream* logstream = Log(exceptions)::info_stream();
        logstream->print("Async. exception installed at runtime exit (" INTPTR_FORMAT ")", p2i(this));
          if (has_last_Java_frame()) {
            frame f = last_frame();
           logstream->print(" (pc: " INTPTR_FORMAT " sp: " INTPTR_FORMAT " )", p2i(f.pc()), p2i(f.sp()));
          }
        logstream->print_cr(" of type: %s", _pending_async_exception->klass()->external_name());
      }
      _pending_async_exception = NULL;
      clear_has_async_exception();
    }
  }

  if (check_unsafe_error &&
      condition == _async_unsafe_access_error && !has_pending_exception()) {
    condition = _no_async_condition;  // done
    switch (thread_state()) {
    case _thread_in_vm: {
      JavaThread* THREAD = this;
      THROW_MSG(vmSymbols::java_lang_InternalError(), "a fault occurred in an unsafe memory access operation");
    }
    case _thread_in_native: {
      ThreadInVMfromNative tiv(this);
      JavaThread* THREAD = this;
      THROW_MSG(vmSymbols::java_lang_InternalError(), "a fault occurred in an unsafe memory access operation");
    }
    case _thread_in_Java: {
      ThreadInVMfromJava tiv(this);
      JavaThread* THREAD = this;
      THROW_MSG(vmSymbols::java_lang_InternalError(), "a fault occurred in a recent unsafe memory access operation in compiled Java code");
    }
    default:
      ShouldNotReachHere();
    }
  }

  assert(condition == _no_async_condition || has_pending_exception() ||
         (!check_unsafe_error && condition == _async_unsafe_access_error),
         "must have handled the async condition, if no exception");
}

void JavaThread::handle_special_runtime_exit_condition(bool check_asyncs) {
  //
  // Check for pending external suspend. Internal suspend requests do
  // not use handle_special_runtime_exit_condition().
  // If JNIEnv proxies are allowed, don't self-suspend if the target
  // thread is not the current thread. In older versions of jdbx, jdbx
  // threads could call into the VM with another thread's JNIEnv so we
  // can be here operating on behalf of a suspended thread (4432884).
  bool do_self_suspend = is_external_suspend_with_lock();
  if (do_self_suspend && (!AllowJNIEnvProxy || this == JavaThread::current())) {
    //
    // Because thread is external suspended the safepoint code will count
    // thread as at a safepoint. This can be odd because we can be here
    // as _thread_in_Java which would normally transition to _thread_blocked
    // at a safepoint. We would like to mark the thread as _thread_blocked
    // before calling java_suspend_self like all other callers of it but
    // we must then observe proper safepoint protocol. (We can't leave
    // _thread_blocked with a safepoint in progress). However we can be
    // here as _thread_in_native_trans so we can't use a normal transition
    // constructor/destructor pair because they assert on that type of
    // transition. We could do something like:
    //
    // JavaThreadState state = thread_state();
    // set_thread_state(_thread_in_vm);
    // {
    //   ThreadBlockInVM tbivm(this);
    //   java_suspend_self()
    // }
    // set_thread_state(_thread_in_vm_trans);
    // if (safepoint) block;
    // set_thread_state(state);
    //
    // but that is pretty messy. Instead we just go with the way the
    // code has worked before and note that this is the only path to
    // java_suspend_self that doesn't put the thread in _thread_blocked
    // mode.

    frame_anchor()->make_walkable(this);
    java_suspend_self();

    // We might be here for reasons in addition to the self-suspend request
    // so check for other async requests.
  }

  if (check_asyncs) {
    check_and_handle_async_exceptions();
  }
}

void JavaThread::send_thread_stop(oop java_throwable)  {
  assert(Thread::current()->is_VM_thread(), "should be in the vm thread");
  assert(Threads_lock->is_locked(), "Threads_lock should be locked by safepoint code");
  assert(SafepointSynchronize::is_at_safepoint(), "all threads are stopped");

  // Do not throw asynchronous exceptions against the compiler thread
  // (the compiler thread should not be a Java thread -- fix in 1.4.2)
  if (!can_call_java()) return;

  {
    // Actually throw the Throwable against the target Thread - however
    // only if there is no thread death exception installed already.
    if (_pending_async_exception == NULL || !_pending_async_exception->is_a(SystemDictionary::ThreadDeath_klass())) {
      // If the topmost frame is a runtime stub, then we are calling into
      // OptoRuntime from compiled code. Some runtime stubs (new, monitor_exit..)
      // must deoptimize the caller before continuing, as the compiled  exception handler table
      // may not be valid
      if (has_last_Java_frame()) {
        frame f = last_frame();
        if (f.is_runtime_frame() || f.is_safepoint_blob_frame()) {
          // BiasedLocking needs an updated RegisterMap for the revoke monitors pass
          RegisterMap reg_map(this, UseBiasedLocking);
          frame compiled_frame = f.sender(&reg_map);
          if (!StressCompiledExceptionHandlers && compiled_frame.can_be_deoptimized()) {
            Deoptimization::deoptimize(this, compiled_frame, &reg_map);
          }
        }
      }

      // Set async. pending exception in thread.
      set_pending_async_exception(java_throwable);

      if (log_is_enabled(Info, exceptions)) {
         ResourceMark rm;
        log_info(exceptions)("Pending Async. exception installed of type: %s",
                             InstanceKlass::cast(_pending_async_exception->klass())->external_name());
      }
      // for AbortVMOnException flag
      Exceptions::debug_check_abort(_pending_async_exception->klass()->external_name());
    }
  }


  // Interrupt thread so it will wake up from a potential wait()
  Thread::interrupt(this);
}

// External suspension mechanism.
//
// Tell the VM to suspend a thread when ever it knows that it does not hold on
// to any VM_locks and it is at a transition
// Self-suspension will happen on the transition out of the vm.
// Catch "this" coming in from JNIEnv pointers when the thread has been freed
//
// Guarantees on return:
//   + Target thread will not execute any new bytecode (that's why we need to
//     force a safepoint)
//   + Target thread will not enter any new monitors
//
void JavaThread::java_suspend() {
  { MutexLocker mu(Threads_lock);
    if (!Threads::includes(this) || is_exiting() || this->threadObj() == NULL) {
      return;
    }
  }

  { MutexLockerEx ml(SR_lock(), Mutex::_no_safepoint_check_flag);
    if (!is_external_suspend()) {
      // a racing resume has cancelled us; bail out now
      return;
    }

    // suspend is done
    uint32_t debug_bits = 0;
    // Warning: is_ext_suspend_completed() may temporarily drop the
    // SR_lock to allow the thread to reach a stable thread state if
    // it is currently in a transient thread state.
    if (is_ext_suspend_completed(false /* !called_by_wait */,
                                 SuspendRetryDelay, &debug_bits)) {
      return;
    }
  }

  VM_ForceSafepoint vm_suspend;
  VMThread::execute(&vm_suspend);
}

// Part II of external suspension.
// A JavaThread self suspends when it detects a pending external suspend
// request. This is usually on transitions. It is also done in places
// where continuing to the next transition would surprise the caller,
// e.g., monitor entry.
//
// Returns the number of times that the thread self-suspended.
//
// Note: DO NOT call java_suspend_self() when you just want to block current
//       thread. java_suspend_self() is the second stage of cooperative
//       suspension for external suspend requests and should only be used
//       to complete an external suspend request.
//
int JavaThread::java_suspend_self() {
  int ret = 0;

  // we are in the process of exiting so don't suspend
  if (is_exiting()) {
    clear_external_suspend();
    return ret;
  }

  assert(_anchor.walkable() ||
         (is_Java_thread() && !((JavaThread*)this)->has_last_Java_frame()),
         "must have walkable stack");

  MutexLockerEx ml(SR_lock(), Mutex::_no_safepoint_check_flag);

  assert(!this->is_ext_suspended(),
         "a thread trying to self-suspend should not already be suspended");

  if (this->is_suspend_equivalent()) {
    // If we are self-suspending as a result of the lifting of a
    // suspend equivalent condition, then the suspend_equivalent
    // flag is not cleared until we set the ext_suspended flag so
    // that wait_for_ext_suspend_completion() returns consistent
    // results.
    this->clear_suspend_equivalent();
  }

  // A racing resume may have cancelled us before we grabbed SR_lock
  // above. Or another external suspend request could be waiting for us
  // by the time we return from SR_lock()->wait(). The thread
  // that requested the suspension may already be trying to walk our
  // stack and if we return now, we can change the stack out from under
  // it. This would be a "bad thing (TM)" and cause the stack walker
  // to crash. We stay self-suspended until there are no more pending
  // external suspend requests.
  while (is_external_suspend()) {
    ret++;
    this->set_ext_suspended();

    // _ext_suspended flag is cleared by java_resume()
    while (is_ext_suspended()) {
      this->SR_lock()->wait(Mutex::_no_safepoint_check_flag);
    }
  }

  return ret;
}

#ifdef ASSERT
// verify the JavaThread has not yet been published in the Threads::list, and
// hence doesn't need protection from concurrent access at this stage
void JavaThread::verify_not_published() {
  if (!Threads_lock->owned_by_self()) {
    MutexLockerEx ml(Threads_lock,  Mutex::_no_safepoint_check_flag);
    assert(!Threads::includes(this),
           "java thread shouldn't have been published yet!");
  } else {
    assert(!Threads::includes(this),
           "java thread shouldn't have been published yet!");
  }
}
#endif

// Slow path when the native==>VM/Java barriers detect a safepoint is in
// progress or when _suspend_flags is non-zero.
// Current thread needs to self-suspend if there is a suspend request and/or
// block if a safepoint is in progress.
// Async exception ISN'T checked.
// Note only the ThreadInVMfromNative transition can call this function
// directly and when thread state is _thread_in_native_trans
void JavaThread::check_safepoint_and_suspend_for_native_trans(JavaThread *thread) {
  assert(thread->thread_state() == _thread_in_native_trans, "wrong state");

  JavaThread *curJT = JavaThread::current();
  bool do_self_suspend = thread->is_external_suspend();

  assert(!curJT->has_last_Java_frame() || curJT->frame_anchor()->walkable(), "Unwalkable stack in native->vm transition");

  // If JNIEnv proxies are allowed, don't self-suspend if the target
  // thread is not the current thread. In older versions of jdbx, jdbx
  // threads could call into the VM with another thread's JNIEnv so we
  // can be here operating on behalf of a suspended thread (4432884).
  if (do_self_suspend && (!AllowJNIEnvProxy || curJT == thread)) {
    JavaThreadState state = thread->thread_state();

    // We mark this thread_blocked state as a suspend-equivalent so
    // that a caller to is_ext_suspend_completed() won't be confused.
    // The suspend-equivalent state is cleared by java_suspend_self().
    thread->set_suspend_equivalent();

    // If the safepoint code sees the _thread_in_native_trans state, it will
    // wait until the thread changes to other thread state. There is no
    // guarantee on how soon we can obtain the SR_lock and complete the
    // self-suspend request. It would be a bad idea to let safepoint wait for
    // too long. Temporarily change the state to _thread_blocked to
    // let the VM thread know that this thread is ready for GC. The problem
    // of changing thread state is that safepoint could happen just after
    // java_suspend_self() returns after being resumed, and VM thread will
    // see the _thread_blocked state. We must check for safepoint
    // after restoring the state and make sure we won't leave while a safepoint
    // is in progress.
    thread->set_thread_state(_thread_blocked);
    thread->java_suspend_self();
    thread->set_thread_state(state);
    // Make sure new state is seen by VM thread
    if (os::is_MP()) {
      if (UseMembar) {
        // Force a fence between the write above and read below
        OrderAccess::fence();
      } else {
        // Must use this rather than serialization page in particular on Windows
        InterfaceSupport::serialize_memory(thread);
      }
    }
  }

  if (SafepointSynchronize::do_call_back()) {
    // If we are safepointing, then block the caller which may not be
    // the same as the target thread (see above).
    SafepointSynchronize::block(curJT);
  }

  if (thread->is_deopt_suspend()) {
    thread->clear_deopt_suspend();
    RegisterMap map(thread, false);
    frame f = thread->last_frame();
    while (f.id() != thread->must_deopt_id() && ! f.is_first_frame()) {
      f = f.sender(&map);
    }
    if (f.id() == thread->must_deopt_id()) {
      thread->clear_must_deopt_id();
      f.deoptimize(thread);
    } else {
      fatal("missed deoptimization!");
    }
  }
}

// Slow path when the native==>VM/Java barriers detect a safepoint is in
// progress or when _suspend_flags is non-zero.
// Current thread needs to self-suspend if there is a suspend request and/or
// block if a safepoint is in progress.
// Also check for pending async exception (not including unsafe access error).
// Note only the native==>VM/Java barriers can call this function and when
// thread state is _thread_in_native_trans.
void JavaThread::check_special_condition_for_native_trans(JavaThread *thread) {
  check_safepoint_and_suspend_for_native_trans(thread);

  if (thread->has_async_exception()) {
    // We are in _thread_in_native_trans state, don't handle unsafe
    // access error since that may block.
    thread->check_and_handle_async_exceptions(false);
  }
}

// This is a variant of the normal
// check_special_condition_for_native_trans with slightly different
// semantics for use by critical native wrappers.  It does all the
// normal checks but also performs the transition back into
// thread_in_Java state.  This is required so that critical natives
// can potentially block and perform a GC if they are the last thread
// exiting the GCLocker.
void JavaThread::check_special_condition_for_native_trans_and_transition(JavaThread *thread) {
  check_special_condition_for_native_trans(thread);

  // Finish the transition
  thread->set_thread_state(_thread_in_Java);

  if (thread->do_critical_native_unlock()) {
    ThreadInVMfromJavaNoAsyncException tiv(thread);
    GCLocker::unlock_critical(thread);
    thread->clear_critical_native_unlock();
  }
}

// We need to guarantee the Threads_lock here, since resumes are not
// allowed during safepoint synchronization
// Can only resume from an external suspension
void JavaThread::java_resume() {
  assert_locked_or_safepoint(Threads_lock);

  // Sanity check: thread is gone, has started exiting or the thread
  // was not externally suspended.
  if (!Threads::includes(this) || is_exiting() || !is_external_suspend()) {
    return;
  }

  MutexLockerEx ml(SR_lock(), Mutex::_no_safepoint_check_flag);

  clear_external_suspend();

  if (is_ext_suspended()) {
    clear_ext_suspended();
    SR_lock()->notify_all();
  }
}

size_t JavaThread::_stack_red_zone_size = 0;
size_t JavaThread::_stack_yellow_zone_size = 0;
size_t JavaThread::_stack_reserved_zone_size = 0;
size_t JavaThread::_stack_shadow_zone_size = 0;

void JavaThread::create_stack_guard_pages() {
  if (!os::uses_stack_guard_pages() || _stack_guard_state != stack_guard_unused) { return; }
  address low_addr = stack_end();
  size_t len = stack_guard_zone_size();

  int allocate = os::allocate_stack_guard_pages();
  // warning("Guarding at " PTR_FORMAT " for len " SIZE_FORMAT "\n", low_addr, len);

  if (allocate && !os::create_stack_guard_pages((char *) low_addr, len)) {
    log_warning(os, thread)("Attempt to allocate stack guard pages failed.");
    return;
  }

  if (os::guard_memory((char *) low_addr, len)) {
    _stack_guard_state = stack_guard_enabled;
  } else {
    log_warning(os, thread)("Attempt to protect stack guard pages failed ("
      PTR_FORMAT "-" PTR_FORMAT ").", p2i(low_addr), p2i(low_addr + len));
    if (os::uncommit_memory((char *) low_addr, len)) {
      log_warning(os, thread)("Attempt to deallocate stack guard pages failed.");
    }
    return;
  }

  log_debug(os, thread)("Thread " UINTX_FORMAT " stack guard pages activated: "
    PTR_FORMAT "-" PTR_FORMAT ".",
    os::current_thread_id(), p2i(low_addr), p2i(low_addr + len));

}

void JavaThread::remove_stack_guard_pages() {
  assert(Thread::current() == this, "from different thread");
  if (_stack_guard_state == stack_guard_unused) return;
  address low_addr = stack_end();
  size_t len = stack_guard_zone_size();

  if (os::allocate_stack_guard_pages()) {
    if (os::remove_stack_guard_pages((char *) low_addr, len)) {
      _stack_guard_state = stack_guard_unused;
    } else {
      log_warning(os, thread)("Attempt to deallocate stack guard pages failed ("
        PTR_FORMAT "-" PTR_FORMAT ").", p2i(low_addr), p2i(low_addr + len));
      return;
    }
  } else {
    if (_stack_guard_state == stack_guard_unused) return;
    if (os::unguard_memory((char *) low_addr, len)) {
      _stack_guard_state = stack_guard_unused;
    } else {
      log_warning(os, thread)("Attempt to unprotect stack guard pages failed ("
        PTR_FORMAT "-" PTR_FORMAT ").", p2i(low_addr), p2i(low_addr + len));
      return;
    }
  }

  log_debug(os, thread)("Thread " UINTX_FORMAT " stack guard pages removed: "
    PTR_FORMAT "-" PTR_FORMAT ".",
    os::current_thread_id(), p2i(low_addr), p2i(low_addr + len));

}

void JavaThread::enable_stack_reserved_zone() {
  assert(_stack_guard_state != stack_guard_unused, "must be using guard pages.");
  assert(_stack_guard_state != stack_guard_enabled, "already enabled");

  // The base notation is from the stack's point of view, growing downward.
  // We need to adjust it to work correctly with guard_memory()
  address base = stack_reserved_zone_base() - stack_reserved_zone_size();

  guarantee(base < stack_base(),"Error calculating stack reserved zone");
  guarantee(base < os::current_stack_pointer(),"Error calculating stack reserved zone");

  if (os::guard_memory((char *) base, stack_reserved_zone_size())) {
    _stack_guard_state = stack_guard_enabled;
  } else {
    warning("Attempt to guard stack reserved zone failed.");
  }
  enable_register_stack_guard();
}

void JavaThread::disable_stack_reserved_zone() {
  assert(_stack_guard_state != stack_guard_unused, "must be using guard pages.");
  assert(_stack_guard_state != stack_guard_reserved_disabled, "already disabled");

  // Simply return if called for a thread that does not use guard pages.
  if (_stack_guard_state == stack_guard_unused) return;

  // The base notation is from the stack's point of view, growing downward.
  // We need to adjust it to work correctly with guard_memory()
  address base = stack_reserved_zone_base() - stack_reserved_zone_size();

  if (os::unguard_memory((char *)base, stack_reserved_zone_size())) {
    _stack_guard_state = stack_guard_reserved_disabled;
  } else {
    warning("Attempt to unguard stack reserved zone failed.");
  }
  disable_register_stack_guard();
}

void JavaThread::enable_stack_yellow_reserved_zone() {
  assert(_stack_guard_state != stack_guard_unused, "must be using guard pages.");
  assert(_stack_guard_state != stack_guard_enabled, "already enabled");

  // The base notation is from the stacks point of view, growing downward.
  // We need to adjust it to work correctly with guard_memory()
  address base = stack_red_zone_base();

  guarantee(base < stack_base(), "Error calculating stack yellow zone");
  guarantee(base < os::current_stack_pointer(), "Error calculating stack yellow zone");

  if (os::guard_memory((char *) base, stack_yellow_reserved_zone_size())) {
    _stack_guard_state = stack_guard_enabled;
  } else {
    warning("Attempt to guard stack yellow zone failed.");
  }
  enable_register_stack_guard();
}

void JavaThread::disable_stack_yellow_reserved_zone() {
  assert(_stack_guard_state != stack_guard_unused, "must be using guard pages.");
  assert(_stack_guard_state != stack_guard_yellow_reserved_disabled, "already disabled");

  // Simply return if called for a thread that does not use guard pages.
  if (_stack_guard_state == stack_guard_unused) return;

  // The base notation is from the stacks point of view, growing downward.
  // We need to adjust it to work correctly with guard_memory()
  address base = stack_red_zone_base();

  if (os::unguard_memory((char *)base, stack_yellow_reserved_zone_size())) {
    _stack_guard_state = stack_guard_yellow_reserved_disabled;
  } else {
    warning("Attempt to unguard stack yellow zone failed.");
  }
  disable_register_stack_guard();
}

void JavaThread::enable_stack_red_zone() {
  // The base notation is from the stacks point of view, growing downward.
  // We need to adjust it to work correctly with guard_memory()
  assert(_stack_guard_state != stack_guard_unused, "must be using guard pages.");
  address base = stack_red_zone_base() - stack_red_zone_size();

  guarantee(base < stack_base(), "Error calculating stack red zone");
  guarantee(base < os::current_stack_pointer(), "Error calculating stack red zone");

  if (!os::guard_memory((char *) base, stack_red_zone_size())) {
    warning("Attempt to guard stack red zone failed.");
  }
}

void JavaThread::disable_stack_red_zone() {
  // The base notation is from the stacks point of view, growing downward.
  // We need to adjust it to work correctly with guard_memory()
  assert(_stack_guard_state != stack_guard_unused, "must be using guard pages.");
  address base = stack_red_zone_base() - stack_red_zone_size();
  if (!os::unguard_memory((char *)base, stack_red_zone_size())) {
    warning("Attempt to unguard stack red zone failed.");
  }
}

void JavaThread::frames_do(void f(frame*, const RegisterMap* map)) {
  // ignore is there is no stack
  if (!has_last_Java_frame()) return;
  // traverse the stack frames. Starts from top frame.
  for (StackFrameStream fst(this); !fst.is_done(); fst.next()) {
    frame* fr = fst.current();
    f(fr, fst.register_map());
  }
}


#ifndef PRODUCT
// Deoptimization
// Function for testing deoptimization
void JavaThread::deoptimize() {
  // BiasedLocking needs an updated RegisterMap for the revoke monitors pass
  StackFrameStream fst(this, UseBiasedLocking);
  bool deopt = false;           // Dump stack only if a deopt actually happens.
  bool only_at = strlen(DeoptimizeOnlyAt) > 0;
  // Iterate over all frames in the thread and deoptimize
  for (; !fst.is_done(); fst.next()) {
    if (fst.current()->can_be_deoptimized()) {

      if (only_at) {
        // Deoptimize only at particular bcis.  DeoptimizeOnlyAt
        // consists of comma or carriage return separated numbers so
        // search for the current bci in that string.
        address pc = fst.current()->pc();
        nmethod* nm =  (nmethod*) fst.current()->cb();
        ScopeDesc* sd = nm->scope_desc_at(pc);
        char buffer[8];
        jio_snprintf(buffer, sizeof(buffer), "%d", sd->bci());
        size_t len = strlen(buffer);
        const char * found = strstr(DeoptimizeOnlyAt, buffer);
        while (found != NULL) {
          if ((found[len] == ',' || found[len] == '\n' || found[len] == '\0') &&
              (found == DeoptimizeOnlyAt || found[-1] == ',' || found[-1] == '\n')) {
            // Check that the bci found is bracketed by terminators.
            break;
          }
          found = strstr(found + 1, buffer);
        }
        if (!found) {
          continue;
        }
      }

      if (DebugDeoptimization && !deopt) {
        deopt = true; // One-time only print before deopt
        tty->print_cr("[BEFORE Deoptimization]");
        trace_frames();
        trace_stack();
      }
      Deoptimization::deoptimize(this, *fst.current(), fst.register_map());
    }
  }

  if (DebugDeoptimization && deopt) {
    tty->print_cr("[AFTER Deoptimization]");
    trace_frames();
  }
}


// Make zombies
void JavaThread::make_zombies() {
  for (StackFrameStream fst(this); !fst.is_done(); fst.next()) {
    if (fst.current()->can_be_deoptimized()) {
      // it is a Java nmethod
      nmethod* nm = CodeCache::find_nmethod(fst.current()->pc());
      nm->make_not_entrant();
    }
  }
}
#endif // PRODUCT


void JavaThread::deoptimized_wrt_marked_nmethods() {
  if (!has_last_Java_frame()) return;
  // BiasedLocking needs an updated RegisterMap for the revoke monitors pass
  StackFrameStream fst(this, UseBiasedLocking);
  for (; !fst.is_done(); fst.next()) {
    if (fst.current()->should_be_deoptimized()) {
      Deoptimization::deoptimize(this, *fst.current(), fst.register_map());
    }
  }
}


// If the caller is a NamedThread, then remember, in the current scope,
// the given JavaThread in its _processed_thread field.
class RememberProcessedThread: public StackObj {
  NamedThread* _cur_thr;
 public:
  RememberProcessedThread(JavaThread* jthr) {
    Thread* thread = Thread::current();
    if (thread->is_Named_thread()) {
      _cur_thr = (NamedThread *)thread;
      _cur_thr->set_processed_thread(jthr);
    } else {
      _cur_thr = NULL;
    }
  }

  ~RememberProcessedThread() {
    if (_cur_thr) {
      _cur_thr->set_processed_thread(NULL);
    }
  }
};

void JavaThread::oops_do(OopClosure* f, CodeBlobClosure* cf) {
  // Verify that the deferred card marks have been flushed.
  assert(deferred_card_mark().is_empty(), "Should be empty during GC");

  // The ThreadProfiler oops_do is done from FlatProfiler::oops_do
  // since there may be more than one thread using each ThreadProfiler.

  // Traverse the GCHandles
  Thread::oops_do(f, cf);

  JVMCI_ONLY(f->do_oop((oop*)&_pending_failed_speculation);)

  assert((!has_last_Java_frame() && java_call_counter() == 0) ||
         (has_last_Java_frame() && java_call_counter() > 0), "wrong java_sp info!");

  if (has_last_Java_frame()) {
    // Record JavaThread to GC thread
    RememberProcessedThread rpt(this);

    // Traverse the privileged stack
    if (_privileged_stack_top != NULL) {
      _privileged_stack_top->oops_do(f);
    }

    // traverse the registered growable array
    if (_array_for_gc != NULL) {
      for (int index = 0; index < _array_for_gc->length(); index++) {
        f->do_oop(_array_for_gc->adr_at(index));
      }
    }

    // Traverse the monitor chunks
    for (MonitorChunk* chunk = monitor_chunks(); chunk != NULL; chunk = chunk->next()) {
      chunk->oops_do(f);
    }

    // Traverse the execution stack
    for (StackFrameStream fst(this); !fst.is_done(); fst.next()) {
      fst.current()->oops_do(f, cf, fst.register_map());
    }
  }

  // callee_target is never live across a gc point so NULL it here should
  // it still contain a methdOop.

  set_callee_target(NULL);

  assert(vframe_array_head() == NULL, "deopt in progress at a safepoint!");
  // If we have deferred set_locals there might be oops waiting to be
  // written
  GrowableArray<jvmtiDeferredLocalVariableSet*>* list = deferred_locals();
  if (list != NULL) {
    for (int i = 0; i < list->length(); i++) {
      list->at(i)->oops_do(f);
    }
  }

  // Traverse instance variables at the end since the GC may be moving things
  // around using this function
  f->do_oop((oop*) &_threadObj);
  f->do_oop((oop*) &_vm_result);
  f->do_oop((oop*) &_exception_oop);
  f->do_oop((oop*) &_pending_async_exception);

  if (jvmti_thread_state() != NULL) {
    jvmti_thread_state()->oops_do(f);
  }
}

void JavaThread::nmethods_do(CodeBlobClosure* cf) {
  assert((!has_last_Java_frame() && java_call_counter() == 0) ||
         (has_last_Java_frame() && java_call_counter() > 0), "wrong java_sp info!");

  if (has_last_Java_frame()) {
    // Traverse the execution stack
    for (StackFrameStream fst(this); !fst.is_done(); fst.next()) {
      fst.current()->nmethods_do(cf);
    }
  }
}

void JavaThread::metadata_do(void f(Metadata*)) {
  if (has_last_Java_frame()) {
    // Traverse the execution stack to call f() on the methods in the stack
    for (StackFrameStream fst(this); !fst.is_done(); fst.next()) {
      fst.current()->metadata_do(f);
    }
  } else if (is_Compiler_thread()) {
    // need to walk ciMetadata in current compile tasks to keep alive.
    CompilerThread* ct = (CompilerThread*)this;
    if (ct->env() != NULL) {
      ct->env()->metadata_do(f);
    }
    if (ct->task() != NULL) {
      ct->task()->metadata_do(f);
    }
  }
}

// Printing
const char* _get_thread_state_name(JavaThreadState _thread_state) {
  switch (_thread_state) {
  case _thread_uninitialized:     return "_thread_uninitialized";
  case _thread_new:               return "_thread_new";
  case _thread_new_trans:         return "_thread_new_trans";
  case _thread_in_native:         return "_thread_in_native";
  case _thread_in_native_trans:   return "_thread_in_native_trans";
  case _thread_in_vm:             return "_thread_in_vm";
  case _thread_in_vm_trans:       return "_thread_in_vm_trans";
  case _thread_in_Java:           return "_thread_in_Java";
  case _thread_in_Java_trans:     return "_thread_in_Java_trans";
  case _thread_blocked:           return "_thread_blocked";
  case _thread_blocked_trans:     return "_thread_blocked_trans";
  default:                        return "unknown thread state";
  }
}

#ifndef PRODUCT
void JavaThread::print_thread_state_on(outputStream *st) const {
  st->print_cr("   JavaThread state: %s", _get_thread_state_name(_thread_state));
};
void JavaThread::print_thread_state() const {
  print_thread_state_on(tty);
}
#endif // PRODUCT

// Called by Threads::print() for VM_PrintThreads operation
void JavaThread::print_on(outputStream *st) const {
  st->print_raw("\"");
  st->print_raw(get_thread_name());
  st->print_raw("\" ");
  oop thread_oop = threadObj();
  if (thread_oop != NULL) {
    st->print("#" INT64_FORMAT " ", java_lang_Thread::thread_id(thread_oop));
    if (java_lang_Thread::is_daemon(thread_oop))  st->print("daemon ");
    st->print("prio=%d ", java_lang_Thread::priority(thread_oop));
  }
  Thread::print_on(st);
  // print guess for valid stack memory region (assume 4K pages); helps lock debugging
  st->print_cr("[" INTPTR_FORMAT "]", (intptr_t)last_Java_sp() & ~right_n_bits(12));
  if (thread_oop != NULL) {
    st->print_cr("   java.lang.Thread.State: %s", java_lang_Thread::thread_status_name(thread_oop));
  }
#ifndef PRODUCT
  print_thread_state_on(st);
  _safepoint_state->print_on(st);
#endif // PRODUCT
  if (is_Compiler_thread()) {
    CompilerThread* ct = (CompilerThread*)this;
    if (ct->task() != NULL) {
      st->print("   Compiling: ");
      ct->task()->print(st, NULL, true, false);
    } else {
      st->print("   No compile task");
    }
    st->cr();
  }
}

void JavaThread::print_name_on_error(outputStream* st, char *buf, int buflen) const {
  st->print("%s", get_thread_name_string(buf, buflen));
}

// Called by fatal error handler. The difference between this and
// JavaThread::print() is that we can't grab lock or allocate memory.
void JavaThread::print_on_error(outputStream* st, char *buf, int buflen) const {
  st->print("JavaThread \"%s\"", get_thread_name_string(buf, buflen));
  oop thread_obj = threadObj();
  if (thread_obj != NULL) {
    if (java_lang_Thread::is_daemon(thread_obj)) st->print(" daemon");
  }
  st->print(" [");
  st->print("%s", _get_thread_state_name(_thread_state));
  if (osthread()) {
    st->print(", id=%d", osthread()->thread_id());
  }
  st->print(", stack(" PTR_FORMAT "," PTR_FORMAT ")",
            p2i(stack_end()), p2i(stack_base()));
  st->print("]");
  return;
}

// Verification

static void frame_verify(frame* f, const RegisterMap *map) { f->verify(map); }

void JavaThread::verify() {
  // Verify oops in the thread.
  oops_do(&VerifyOopClosure::verify_oop, NULL);

  // Verify the stack frames.
  frames_do(frame_verify);
}

// CR 6300358 (sub-CR 2137150)
// Most callers of this method assume that it can't return NULL but a
// thread may not have a name whilst it is in the process of attaching to
// the VM - see CR 6412693, and there are places where a JavaThread can be
// seen prior to having it's threadObj set (eg JNI attaching threads and
// if vm exit occurs during initialization). These cases can all be accounted
// for such that this method never returns NULL.
const char* JavaThread::get_thread_name() const {
#ifdef ASSERT
  // early safepoints can hit while current thread does not yet have TLS
  if (!SafepointSynchronize::is_at_safepoint()) {
    Thread *cur = Thread::current();
    if (!(cur->is_Java_thread() && cur == this)) {
      // Current JavaThreads are allowed to get their own name without
      // the Threads_lock.
      assert_locked_or_safepoint(Threads_lock);
    }
  }
#endif // ASSERT
  return get_thread_name_string();
}

// Returns a non-NULL representation of this thread's name, or a suitable
// descriptive string if there is no set name
const char* JavaThread::get_thread_name_string(char* buf, int buflen) const {
  const char* name_str;
  oop thread_obj = threadObj();
  if (thread_obj != NULL) {
    oop name = java_lang_Thread::name(thread_obj);
    if (name != NULL) {
      if (buf == NULL) {
        name_str = java_lang_String::as_utf8_string(name);
      } else {
        name_str = java_lang_String::as_utf8_string(name, buf, buflen);
      }
    } else if (is_attaching_via_jni()) { // workaround for 6412693 - see 6404306
      name_str = "<no-name - thread is attaching>";
    } else {
      name_str = Thread::name();
    }
  } else {
    name_str = Thread::name();
  }
  assert(name_str != NULL, "unexpected NULL thread name");
  return name_str;
}


const char* JavaThread::get_threadgroup_name() const {
  debug_only(if (JavaThread::current() != this) assert_locked_or_safepoint(Threads_lock);)
  oop thread_obj = threadObj();
  if (thread_obj != NULL) {
    oop thread_group = java_lang_Thread::threadGroup(thread_obj);
    if (thread_group != NULL) {
      // ThreadGroup.name can be null
      return java_lang_ThreadGroup::name(thread_group);
    }
  }
  return NULL;
}

const char* JavaThread::get_parent_name() const {
  debug_only(if (JavaThread::current() != this) assert_locked_or_safepoint(Threads_lock);)
  oop thread_obj = threadObj();
  if (thread_obj != NULL) {
    oop thread_group = java_lang_Thread::threadGroup(thread_obj);
    if (thread_group != NULL) {
      oop parent = java_lang_ThreadGroup::parent(thread_group);
      if (parent != NULL) {
        // ThreadGroup.name can be null
        return java_lang_ThreadGroup::name(parent);
      }
    }
  }
  return NULL;
}

ThreadPriority JavaThread::java_priority() const {
  oop thr_oop = threadObj();
  if (thr_oop == NULL) return NormPriority; // Bootstrapping
  ThreadPriority priority = java_lang_Thread::priority(thr_oop);
  assert(MinPriority <= priority && priority <= MaxPriority, "sanity check");
  return priority;
}

void JavaThread::prepare(jobject jni_thread, ThreadPriority prio) {

  assert(Threads_lock->owner() == Thread::current(), "must have threads lock");
  // Link Java Thread object <-> C++ Thread

  // Get the C++ thread object (an oop) from the JNI handle (a jthread)
  // and put it into a new Handle.  The Handle "thread_oop" can then
  // be used to pass the C++ thread object to other methods.

  // Set the Java level thread object (jthread) field of the
  // new thread (a JavaThread *) to C++ thread object using the
  // "thread_oop" handle.

  // Set the thread field (a JavaThread *) of the
  // oop representing the java_lang_Thread to the new thread (a JavaThread *).

  Handle thread_oop(Thread::current(),
                    JNIHandles::resolve_non_null(jni_thread));
  assert(InstanceKlass::cast(thread_oop->klass())->is_linked(),
         "must be initialized");
  set_threadObj(thread_oop());
  java_lang_Thread::set_thread(thread_oop(), this);

  if (prio == NoPriority) {
    prio = java_lang_Thread::priority(thread_oop());
    assert(prio != NoPriority, "A valid priority should be present");
  }

  // Push the Java priority down to the native thread; needs Threads_lock
  Thread::set_priority(this, prio);

  prepare_ext();

  // Add the new thread to the Threads list and set it in motion.
  // We must have threads lock in order to call Threads::add.
  // It is crucial that we do not block before the thread is
  // added to the Threads list for if a GC happens, then the java_thread oop
  // will not be visited by GC.
  Threads::add(this);
}

oop JavaThread::current_park_blocker() {
  // Support for JSR-166 locks
  oop thread_oop = threadObj();
  if (thread_oop != NULL &&
      JDK_Version::current().supports_thread_park_blocker()) {
    return java_lang_Thread::park_blocker(thread_oop);
  }
  return NULL;
}


void JavaThread::print_stack_on(outputStream* st) {
  if (!has_last_Java_frame()) return;
  ResourceMark rm;
  HandleMark   hm;

  RegisterMap reg_map(this);
  vframe* start_vf = last_java_vframe(&reg_map);
  int count = 0;
  for (vframe* f = start_vf; f; f = f->sender()) {
    if (f->is_java_frame()) {
      javaVFrame* jvf = javaVFrame::cast(f);
      java_lang_Throwable::print_stack_element(st, jvf->method(), jvf->bci());

      // Print out lock information
      if (JavaMonitorsInStackTrace) {
        jvf->print_lock_info_on(st, count);
      }
    } else {
      // Ignore non-Java frames
    }

    // Bail-out case for too deep stacks
    count++;
    if (MaxJavaStackTraceDepth == count) return;
  }
}


// JVMTI PopFrame support
void JavaThread::popframe_preserve_args(ByteSize size_in_bytes, void* start) {
  assert(_popframe_preserved_args == NULL, "should not wipe out old PopFrame preserved arguments");
  if (in_bytes(size_in_bytes) != 0) {
    _popframe_preserved_args = NEW_C_HEAP_ARRAY(char, in_bytes(size_in_bytes), mtThread);
    _popframe_preserved_args_size = in_bytes(size_in_bytes);
    Copy::conjoint_jbytes(start, _popframe_preserved_args, _popframe_preserved_args_size);
  }
}

void* JavaThread::popframe_preserved_args() {
  return _popframe_preserved_args;
}

ByteSize JavaThread::popframe_preserved_args_size() {
  return in_ByteSize(_popframe_preserved_args_size);
}

WordSize JavaThread::popframe_preserved_args_size_in_words() {
  int sz = in_bytes(popframe_preserved_args_size());
  assert(sz % wordSize == 0, "argument size must be multiple of wordSize");
  return in_WordSize(sz / wordSize);
}

void JavaThread::popframe_free_preserved_args() {
  assert(_popframe_preserved_args != NULL, "should not free PopFrame preserved arguments twice");
  FREE_C_HEAP_ARRAY(char, (char*) _popframe_preserved_args);
  _popframe_preserved_args = NULL;
  _popframe_preserved_args_size = 0;
}

#ifndef PRODUCT

void JavaThread::trace_frames() {
  tty->print_cr("[Describe stack]");
  int frame_no = 1;
  for (StackFrameStream fst(this); !fst.is_done(); fst.next()) {
    tty->print("  %d. ", frame_no++);
    fst.current()->print_value_on(tty, this);
    tty->cr();
  }
}

class PrintAndVerifyOopClosure: public OopClosure {
 protected:
  template <class T> inline void do_oop_work(T* p) {
    oop obj = oopDesc::load_decode_heap_oop(p);
    if (obj == NULL) return;
    tty->print(INTPTR_FORMAT ": ", p2i(p));
    if (obj->is_oop_or_null()) {
      if (obj->is_objArray()) {
        tty->print_cr("valid objArray: " INTPTR_FORMAT, p2i(obj));
      } else {
        obj->print();
      }
    } else {
      tty->print_cr("invalid oop: " INTPTR_FORMAT, p2i(obj));
    }
    tty->cr();
  }
 public:
  virtual void do_oop(oop* p) { do_oop_work(p); }
  virtual void do_oop(narrowOop* p)  { do_oop_work(p); }
};


static void oops_print(frame* f, const RegisterMap *map) {
  PrintAndVerifyOopClosure print;
  f->print_value();
  f->oops_do(&print, NULL, (RegisterMap*)map);
}

// Print our all the locations that contain oops and whether they are
// valid or not.  This useful when trying to find the oldest frame
// where an oop has gone bad since the frame walk is from youngest to
// oldest.
void JavaThread::trace_oops() {
  tty->print_cr("[Trace oops]");
  frames_do(oops_print);
}


#ifdef ASSERT
// Print or validate the layout of stack frames
void JavaThread::print_frame_layout(int depth, bool validate_only) {
  ResourceMark rm;
  PRESERVE_EXCEPTION_MARK;
  FrameValues values;
  int frame_no = 0;
  for (StackFrameStream fst(this, false); !fst.is_done(); fst.next()) {
    fst.current()->describe(values, ++frame_no);
    if (depth == frame_no) break;
  }
  if (validate_only) {
    values.validate();
  } else {
    tty->print_cr("[Describe stack layout]");
    values.print(this);
  }
}
#endif

void JavaThread::trace_stack_from(vframe* start_vf) {
  ResourceMark rm;
  int vframe_no = 1;
  for (vframe* f = start_vf; f; f = f->sender()) {
    if (f->is_java_frame()) {
      javaVFrame::cast(f)->print_activation(vframe_no++);
    } else {
      f->print();
    }
    if (vframe_no > StackPrintLimit) {
      tty->print_cr("...<more frames>...");
      return;
    }
  }
}


void JavaThread::trace_stack() {
  if (!has_last_Java_frame()) return;
  ResourceMark rm;
  HandleMark   hm;
  RegisterMap reg_map(this);
  trace_stack_from(last_java_vframe(&reg_map));
}


#endif // PRODUCT


javaVFrame* JavaThread::last_java_vframe(RegisterMap *reg_map) {
  assert(reg_map != NULL, "a map must be given");
  frame f = last_frame();
  for (vframe* vf = vframe::new_vframe(&f, reg_map, this); vf; vf = vf->sender()) {
    if (vf->is_java_frame()) return javaVFrame::cast(vf);
  }
  return NULL;
}


Klass* JavaThread::security_get_caller_class(int depth) {
  vframeStream vfst(this);
  vfst.security_get_caller_frame(depth);
  if (!vfst.at_end()) {
    return vfst.method()->method_holder();
  }
  return NULL;
}

static void compiler_thread_entry(JavaThread* thread, TRAPS) {
  assert(thread->is_Compiler_thread(), "must be compiler thread");
  CompileBroker::compiler_thread_loop();
}

static void sweeper_thread_entry(JavaThread* thread, TRAPS) {
  NMethodSweeper::sweeper_loop();
}

// Create a CompilerThread
CompilerThread::CompilerThread(CompileQueue* queue,
                               CompilerCounters* counters)
                               : JavaThread(&compiler_thread_entry) {
  _env   = NULL;
  _log   = NULL;
  _task  = NULL;
  _queue = queue;
  _counters = counters;
  _buffer_blob = NULL;
  _compiler = NULL;

#ifndef PRODUCT
  _ideal_graph_printer = NULL;
#endif
}

bool CompilerThread::can_call_java() const {
  return _compiler != NULL && _compiler->is_jvmci();
}

// Create sweeper thread
CodeCacheSweeperThread::CodeCacheSweeperThread()
: JavaThread(&sweeper_thread_entry) {
  _scanned_compiled_method = NULL;
}

<<<<<<< HEAD
void CodeCacheSweeperThread::oops_do(OopClosure* f, CLDClosure* cld_f, CodeBlobClosure* cf) {
  JavaThread::oops_do(f, cld_f, cf);
  if (_scanned_compiled_method != NULL && cf != NULL) {
=======
void CodeCacheSweeperThread::oops_do(OopClosure* f, CodeBlobClosure* cf) {
  JavaThread::oops_do(f, cf);
  if (_scanned_nmethod != NULL && cf != NULL) {
>>>>>>> 06ae3a97
    // Safepoints can occur when the sweeper is scanning an nmethod so
    // process it here to make sure it isn't unloaded in the middle of
    // a scan.
    cf->do_code_blob(_scanned_compiled_method);
  }
}

void CodeCacheSweeperThread::nmethods_do(CodeBlobClosure* cf) {
  JavaThread::nmethods_do(cf);
  if (_scanned_compiled_method != NULL && cf != NULL) {
    // Safepoints can occur when the sweeper is scanning an nmethod so
    // process it here to make sure it isn't unloaded in the middle of
    // a scan.
    cf->do_code_blob(_scanned_compiled_method);
  }
}


// ======= Threads ========

// The Threads class links together all active threads, and provides
// operations over all threads.  It is protected by its own Mutex
// lock, which is also used in other contexts to protect thread
// operations from having the thread being operated on from exiting
// and going away unexpectedly (e.g., safepoint synchronization)

JavaThread* Threads::_thread_list = NULL;
int         Threads::_number_of_threads = 0;
int         Threads::_number_of_non_daemon_threads = 0;
int         Threads::_return_code = 0;
int         Threads::_thread_claim_parity = 0;
size_t      JavaThread::_stack_size_at_create = 0;
#ifdef ASSERT
bool        Threads::_vm_complete = false;
#endif

// All JavaThreads
#define ALL_JAVA_THREADS(X) for (JavaThread* X = _thread_list; X; X = X->next())

// All JavaThreads + all non-JavaThreads (i.e., every thread in the system)
void Threads::threads_do(ThreadClosure* tc) {
  assert_locked_or_safepoint(Threads_lock);
  // ALL_JAVA_THREADS iterates through all JavaThreads
  ALL_JAVA_THREADS(p) {
    tc->do_thread(p);
  }
  // Someday we could have a table or list of all non-JavaThreads.
  // For now, just manually iterate through them.
  tc->do_thread(VMThread::vm_thread());
  Universe::heap()->gc_threads_do(tc);
  WatcherThread *wt = WatcherThread::watcher_thread();
  // Strictly speaking, the following NULL check isn't sufficient to make sure
  // the data for WatcherThread is still valid upon being examined. However,
  // considering that WatchThread terminates when the VM is on the way to
  // exit at safepoint, the chance of the above is extremely small. The right
  // way to prevent termination of WatcherThread would be to acquire
  // Terminator_lock, but we can't do that without violating the lock rank
  // checking in some cases.
  if (wt != NULL) {
    tc->do_thread(wt);
  }

  // If CompilerThreads ever become non-JavaThreads, add them here
}

// The system initialization in the library has three phases.
//
// Phase 1: java.lang.System class initialization
//     java.lang.System is a primordial class loaded and initialized
//     by the VM early during startup.  java.lang.System.<clinit>
//     only does registerNatives and keeps the rest of the class
//     initialization work later until thread initialization completes.
//
//     System.initPhase1 initializes the system properties, the static
//     fields in, out, and err. Set up java signal handlers, OS-specific
//     system settings, and thread group of the main thread.
static void call_initPhase1(TRAPS) {
  Klass* k =  SystemDictionary::resolve_or_fail(vmSymbols::java_lang_System(), true, CHECK);
  instanceKlassHandle klass (THREAD, k);

  JavaValue result(T_VOID);
  JavaCalls::call_static(&result, klass, vmSymbols::initPhase1_name(),
                                         vmSymbols::void_method_signature(), CHECK);
}

// Phase 2. Module system initialization
//     This will initialize the module system.  Only java.base classes
//     can be loaded until phase 2 completes.
//
//     Call System.initPhase2 after the compiler initialization and jsr292
//     classes get initialized because module initialization runs a lot of java
//     code, that for performance reasons, should be compiled.  Also, this will
//     enable the startup code to use lambda and other language features in this
//     phase and onward.
//
//     After phase 2, The VM will begin search classes from -Xbootclasspath/a.
static void call_initPhase2(TRAPS) {
  Klass* k = SystemDictionary::resolve_or_fail(vmSymbols::java_lang_System(), true, CHECK);
  instanceKlassHandle klass (THREAD, k);

  JavaValue result(T_VOID);
  JavaCalls::call_static(&result, klass, vmSymbols::initPhase2_name(),
                                         vmSymbols::void_method_signature(), CHECK);
  universe_post_module_init();
}

// Phase 3. final setup - set security manager, system class loader and TCCL
//
//     This will instantiate and set the security manager, set the system class
//     loader as well as the thread context class loader.  The security manager
//     and system class loader may be a custom class loaded from -Xbootclasspath/a,
//     other modules or the application's classpath.
static void call_initPhase3(TRAPS) {
  Klass* k = SystemDictionary::resolve_or_fail(vmSymbols::java_lang_System(), true, CHECK);
  instanceKlassHandle klass (THREAD, k);

  JavaValue result(T_VOID);
  JavaCalls::call_static(&result, klass, vmSymbols::initPhase3_name(),
                                         vmSymbols::void_method_signature(), CHECK);
}

void Threads::initialize_java_lang_classes(JavaThread* main_thread, TRAPS) {
  TraceTime timer("Initialize java.lang classes", TRACETIME_LOG(Info, startuptime));

  if (EagerXrunInit && Arguments::init_libraries_at_startup()) {
    create_vm_init_libraries();
  }

  initialize_class(vmSymbols::java_lang_String(), CHECK);

  // Inject CompactStrings value after the static initializers for String ran.
  java_lang_String::set_compact_strings(CompactStrings);

  // Initialize java_lang.System (needed before creating the thread)
  initialize_class(vmSymbols::java_lang_System(), CHECK);
  // The VM creates & returns objects of this class. Make sure it's initialized.
  initialize_class(vmSymbols::java_lang_Class(), CHECK);
  initialize_class(vmSymbols::java_lang_ThreadGroup(), CHECK);
  Handle thread_group = create_initial_thread_group(CHECK);
  Universe::set_main_thread_group(thread_group());
  initialize_class(vmSymbols::java_lang_Thread(), CHECK);
  oop thread_object = create_initial_thread(thread_group, main_thread, CHECK);
  main_thread->set_threadObj(thread_object);
  // Set thread status to running since main thread has
  // been started and running.
  java_lang_Thread::set_thread_status(thread_object,
                                      java_lang_Thread::RUNNABLE);

  // The VM creates objects of this class.
  initialize_class(vmSymbols::java_lang_reflect_Module(), CHECK);

  // The VM preresolves methods to these classes. Make sure that they get initialized
  initialize_class(vmSymbols::java_lang_reflect_Method(), CHECK);
  initialize_class(vmSymbols::java_lang_ref_Finalizer(), CHECK);

  // Phase 1 of the system initialization in the library, java.lang.System class initialization
  call_initPhase1(CHECK);

  // get the Java runtime name after java.lang.System is initialized
  JDK_Version::set_runtime_name(get_java_runtime_name(THREAD));
  JDK_Version::set_runtime_version(get_java_runtime_version(THREAD));

  // an instance of OutOfMemory exception has been allocated earlier
  initialize_class(vmSymbols::java_lang_OutOfMemoryError(), CHECK);
  initialize_class(vmSymbols::java_lang_NullPointerException(), CHECK);
  initialize_class(vmSymbols::java_lang_ClassCastException(), CHECK);
  initialize_class(vmSymbols::java_lang_ArrayStoreException(), CHECK);
  initialize_class(vmSymbols::java_lang_ArithmeticException(), CHECK);
  initialize_class(vmSymbols::java_lang_StackOverflowError(), CHECK);
  initialize_class(vmSymbols::java_lang_IllegalMonitorStateException(), CHECK);
  initialize_class(vmSymbols::java_lang_IllegalArgumentException(), CHECK);
}

void Threads::initialize_jsr292_core_classes(TRAPS) {
  TraceTime timer("Initialize java.lang.invoke classes", TRACETIME_LOG(Info, startuptime));

  initialize_class(vmSymbols::java_lang_invoke_MethodHandle(), CHECK);
  initialize_class(vmSymbols::java_lang_invoke_MemberName(), CHECK);
  initialize_class(vmSymbols::java_lang_invoke_MethodHandleNatives(), CHECK);
}

jint Threads::create_vm(JavaVMInitArgs* args, bool* canTryAgain) {
  extern void JDK_Version_init();

  // Preinitialize version info.
  VM_Version::early_initialize();

  // Check version
  if (!is_supported_jni_version(args->version)) return JNI_EVERSION;

  // Initialize library-based TLS
  ThreadLocalStorage::init();

  // Initialize the output stream module
  ostream_init();

  // Process java launcher properties.
  Arguments::process_sun_java_launcher_properties(args);

  // Initialize the os module
  os::init();

  // Record VM creation timing statistics
  TraceVmCreationTime create_vm_timer;
  create_vm_timer.start();

  // Initialize system properties.
  Arguments::init_system_properties();

  // So that JDK version can be used as a discriminator when parsing arguments
  JDK_Version_init();

  // Update/Initialize System properties after JDK version number is known
  Arguments::init_version_specific_system_properties();

  // Make sure to initialize log configuration *before* parsing arguments
  LogConfiguration::initialize(create_vm_timer.begin_time());

  // Parse arguments
  jint parse_result = Arguments::parse(args);
  if (parse_result != JNI_OK) return parse_result;

  os::init_before_ergo();

  jint ergo_result = Arguments::apply_ergo();
  if (ergo_result != JNI_OK) return ergo_result;

  // Final check of all ranges after ergonomics which may change values.
  if (!CommandLineFlagRangeList::check_ranges()) {
    return JNI_EINVAL;
  }

  // Final check of all 'AfterErgo' constraints after ergonomics which may change values.
  bool constraint_result = CommandLineFlagConstraintList::check_constraints(CommandLineFlagConstraint::AfterErgo);
  if (!constraint_result) {
    return JNI_EINVAL;
  }

  if (PauseAtStartup) {
    os::pause();
  }

  HOTSPOT_VM_INIT_BEGIN();

  // Timing (must come after argument parsing)
  TraceTime timer("Create VM", TRACETIME_LOG(Info, startuptime));

  // Initialize the os module after parsing the args
  jint os_init_2_result = os::init_2();
  if (os_init_2_result != JNI_OK) return os_init_2_result;

  jint adjust_after_os_result = Arguments::adjust_after_os();
  if (adjust_after_os_result != JNI_OK) return adjust_after_os_result;

  // Initialize output stream logging
  ostream_init_log();

  // Convert -Xrun to -agentlib: if there is no JVM_OnLoad
  // Must be before create_vm_init_agents()
  if (Arguments::init_libraries_at_startup()) {
    convert_vm_init_libraries_to_agents();
  }

  // Launch -agentlib/-agentpath and converted -Xrun agents
  if (Arguments::init_agents_at_startup()) {
    create_vm_init_agents();
  }

  // Initialize Threads state
  _thread_list = NULL;
  _number_of_threads = 0;
  _number_of_non_daemon_threads = 0;

  // Initialize global data structures and create system classes in heap
  vm_init_globals();

#if INCLUDE_JVMCI
  if (JVMCICounterSize > 0) {
    JavaThread::_jvmci_old_thread_counters = NEW_C_HEAP_ARRAY(jlong, JVMCICounterSize, mtInternal);
    memset(JavaThread::_jvmci_old_thread_counters, 0, sizeof(jlong) * JVMCICounterSize);
  } else {
    JavaThread::_jvmci_old_thread_counters = NULL;
  }
#endif // INCLUDE_JVMCI

  // Attach the main thread to this os thread
  JavaThread* main_thread = new JavaThread();
  main_thread->set_thread_state(_thread_in_vm);
  main_thread->initialize_thread_current();
  // must do this before set_active_handles
  main_thread->record_stack_base_and_size();
  main_thread->set_active_handles(JNIHandleBlock::allocate_block());

  if (!main_thread->set_as_starting_thread()) {
    vm_shutdown_during_initialization(
                                      "Failed necessary internal allocation. Out of swap space");
    delete main_thread;
    *canTryAgain = false; // don't let caller call JNI_CreateJavaVM again
    return JNI_ENOMEM;
  }

  // Enable guard page *after* os::create_main_thread(), otherwise it would
  // crash Linux VM, see notes in os_linux.cpp.
  main_thread->create_stack_guard_pages();

  // Initialize Java-Level synchronization subsystem
  ObjectMonitor::Initialize();

  // Initialize global modules
  jint status = init_globals();
  if (status != JNI_OK) {
    delete main_thread;
    *canTryAgain = false; // don't let caller call JNI_CreateJavaVM again
    return status;
  }

  if (TRACE_INITIALIZE() != JNI_OK) {
    vm_exit_during_initialization("Failed to initialize tracing backend");
  }

  // Should be done after the heap is fully created
  main_thread->cache_global_variables();

  HandleMark hm;

  { MutexLocker mu(Threads_lock);
    Threads::add(main_thread);
  }

  // Any JVMTI raw monitors entered in onload will transition into
  // real raw monitor. VM is setup enough here for raw monitor enter.
  JvmtiExport::transition_pending_onload_raw_monitors();

  // Create the VMThread
  { TraceTime timer("Start VMThread", TRACETIME_LOG(Info, startuptime));

  VMThread::create();
    Thread* vmthread = VMThread::vm_thread();

    if (!os::create_thread(vmthread, os::vm_thread)) {
      vm_exit_during_initialization("Cannot create VM thread. "
                                    "Out of system resources.");
    }

    // Wait for the VM thread to become ready, and VMThread::run to initialize
    // Monitors can have spurious returns, must always check another state flag
    {
      MutexLocker ml(Notify_lock);
      os::start_thread(vmthread);
      while (vmthread->active_handles() == NULL) {
        Notify_lock->wait();
      }
    }
  }

  assert(Universe::is_fully_initialized(), "not initialized");
  if (VerifyDuringStartup) {
    // Make sure we're starting with a clean slate.
    VM_Verify verify_op;
    VMThread::execute(&verify_op);
  }

  Thread* THREAD = Thread::current();

  // At this point, the Universe is initialized, but we have not executed
  // any byte code.  Now is a good time (the only time) to dump out the
  // internal state of the JVM for sharing.
  if (DumpSharedSpaces) {
    MetaspaceShared::preload_and_dump(CHECK_JNI_ERR);
    ShouldNotReachHere();
  }

  // Always call even when there are not JVMTI environments yet, since environments
  // may be attached late and JVMTI must track phases of VM execution
  JvmtiExport::enter_early_start_phase();

  // Notify JVMTI agents that VM has started (JNI is up) - nop if no agents.
  JvmtiExport::post_early_vm_start();

  initialize_java_lang_classes(main_thread, CHECK_JNI_ERR);

  // We need this for ClassDataSharing - the initial vm.info property is set
  // with the default value of CDS "sharing" which may be reset through
  // command line options.
  reset_vm_info_property(CHECK_JNI_ERR);

  quicken_jni_functions();

  // No more stub generation allowed after that point.
  StubCodeDesc::freeze();

  // Set flag that basic initialization has completed. Used by exceptions and various
  // debug stuff, that does not work until all basic classes have been initialized.
  set_init_completed();

  LogConfiguration::post_initialize();
  Metaspace::post_initialize();

  HOTSPOT_VM_INIT_END();

  // record VM initialization completion time
#if INCLUDE_MANAGEMENT
  Management::record_vm_init_completed();
#endif // INCLUDE_MANAGEMENT

  // Note that we do not use CHECK_0 here since we are inside an EXCEPTION_MARK and
  // set_init_completed has just been called, causing exceptions not to be shortcut
  // anymore. We call vm_exit_during_initialization directly instead.

  // Initialize reference pending list locker
  bool needs_locker_thread = Universe::heap()->needs_reference_pending_list_locker_thread();
  ReferencePendingListLocker::initialize(needs_locker_thread, CHECK_JNI_ERR);

  // Signal Dispatcher needs to be started before VMInit event is posted
  os::signal_init();

  // Start Attach Listener if +StartAttachListener or it can't be started lazily
  if (!DisableAttachMechanism) {
    AttachListener::vm_start();
    if (StartAttachListener || AttachListener::init_at_startup()) {
      AttachListener::init();
    }
  }

  // Launch -Xrun agents
  // Must be done in the JVMTI live phase so that for backward compatibility the JDWP
  // back-end can launch with -Xdebug -Xrunjdwp.
  if (!EagerXrunInit && Arguments::init_libraries_at_startup()) {
    create_vm_init_libraries();
  }

  if (CleanChunkPoolAsync) {
    Chunk::start_chunk_pool_cleaner_task();
  }

  // initialize compiler(s)
#if defined(COMPILER1) || defined(COMPILER2) || defined(SHARK) || INCLUDE_JVMCI
  CompileBroker::compilation_init(CHECK_JNI_ERR);
#endif

  // Pre-initialize some JSR292 core classes to avoid deadlock during class loading.
  // It is done after compilers are initialized, because otherwise compilations of
  // signature polymorphic MH intrinsics can be missed
  // (see SystemDictionary::find_method_handle_intrinsic).
  initialize_jsr292_core_classes(CHECK_JNI_ERR);

  // This will initialize the module system.  Only java.base classes can be
  // loaded until phase 2 completes
  call_initPhase2(CHECK_JNI_ERR);

  // Always call even when there are not JVMTI environments yet, since environments
  // may be attached late and JVMTI must track phases of VM execution
  JvmtiExport::enter_start_phase();

  // Notify JVMTI agents that VM has started (JNI is up) - nop if no agents.
  JvmtiExport::post_vm_start();

  // Final system initialization including security manager and system class loader
  call_initPhase3(CHECK_JNI_ERR);

  // cache the system class loader
  SystemDictionary::compute_java_system_loader(CHECK_(JNI_ERR));

  // Always call even when there are not JVMTI environments yet, since environments
  // may be attached late and JVMTI must track phases of VM execution
  JvmtiExport::enter_live_phase();

  // Notify JVMTI agents that VM initialization is complete - nop if no agents.
  JvmtiExport::post_vm_initialized();

  if (TRACE_START() != JNI_OK) {
    vm_exit_during_initialization("Failed to start tracing backend.");
  }

#if INCLUDE_MANAGEMENT
  Management::initialize(THREAD);

  if (HAS_PENDING_EXCEPTION) {
    // management agent fails to start possibly due to
    // configuration problem and is responsible for printing
    // stack trace if appropriate. Simply exit VM.
    vm_exit(1);
  }
#endif // INCLUDE_MANAGEMENT

  if (Arguments::has_profile())       FlatProfiler::engage(main_thread, true);
  if (MemProfiling)                   MemProfiler::engage();
  StatSampler::engage();
  if (CheckJNICalls)                  JniPeriodicChecker::engage();

  BiasedLocking::init();

#if INCLUDE_RTM_OPT
  RTMLockingCounters::init();
#endif

  if (JDK_Version::current().post_vm_init_hook_enabled()) {
    call_postVMInitHook(THREAD);
    // The Java side of PostVMInitHook.run must deal with all
    // exceptions and provide means of diagnosis.
    if (HAS_PENDING_EXCEPTION) {
      CLEAR_PENDING_EXCEPTION;
    }
  }

  {
    MutexLocker ml(PeriodicTask_lock);
    // Make sure the WatcherThread can be started by WatcherThread::start()
    // or by dynamic enrollment.
    WatcherThread::make_startable();
    // Start up the WatcherThread if there are any periodic tasks
    // NOTE:  All PeriodicTasks should be registered by now. If they
    //   aren't, late joiners might appear to start slowly (we might
    //   take a while to process their first tick).
    if (PeriodicTask::num_tasks() > 0) {
      WatcherThread::start();
    }
  }

  CodeCacheExtensions::complete_step(CodeCacheExtensionsSteps::CreateVM);

  create_vm_timer.end();
#ifdef ASSERT
  _vm_complete = true;
#endif
  return JNI_OK;
}

// type for the Agent_OnLoad and JVM_OnLoad entry points
extern "C" {
  typedef jint (JNICALL *OnLoadEntry_t)(JavaVM *, char *, void *);
}
// Find a command line agent library and return its entry point for
//         -agentlib:  -agentpath:   -Xrun
// num_symbol_entries must be passed-in since only the caller knows the number of symbols in the array.
static OnLoadEntry_t lookup_on_load(AgentLibrary* agent,
                                    const char *on_load_symbols[],
                                    size_t num_symbol_entries) {
  OnLoadEntry_t on_load_entry = NULL;
  void *library = NULL;

  if (!agent->valid()) {
    char buffer[JVM_MAXPATHLEN];
    char ebuf[1024] = "";
    const char *name = agent->name();
    const char *msg = "Could not find agent library ";

    // First check to see if agent is statically linked into executable
    if (os::find_builtin_agent(agent, on_load_symbols, num_symbol_entries)) {
      library = agent->os_lib();
    } else if (agent->is_absolute_path()) {
      library = os::dll_load(name, ebuf, sizeof ebuf);
      if (library == NULL) {
        const char *sub_msg = " in absolute path, with error: ";
        size_t len = strlen(msg) + strlen(name) + strlen(sub_msg) + strlen(ebuf) + 1;
        char *buf = NEW_C_HEAP_ARRAY(char, len, mtThread);
        jio_snprintf(buf, len, "%s%s%s%s", msg, name, sub_msg, ebuf);
        // If we can't find the agent, exit.
        vm_exit_during_initialization(buf, NULL);
        FREE_C_HEAP_ARRAY(char, buf);
      }
    } else {
      // Try to load the agent from the standard dll directory
      if (os::dll_build_name(buffer, sizeof(buffer), Arguments::get_dll_dir(),
                             name)) {
        library = os::dll_load(buffer, ebuf, sizeof ebuf);
      }
      if (library == NULL) { // Try the local directory
        char ns[1] = {0};
        if (os::dll_build_name(buffer, sizeof(buffer), ns, name)) {
          library = os::dll_load(buffer, ebuf, sizeof ebuf);
        }
        if (library == NULL) {
          const char *sub_msg = " on the library path, with error: ";
          size_t len = strlen(msg) + strlen(name) + strlen(sub_msg) + strlen(ebuf) + 1;
          char *buf = NEW_C_HEAP_ARRAY(char, len, mtThread);
          jio_snprintf(buf, len, "%s%s%s%s", msg, name, sub_msg, ebuf);
          // If we can't find the agent, exit.
          vm_exit_during_initialization(buf, NULL);
          FREE_C_HEAP_ARRAY(char, buf);
        }
      }
    }
    agent->set_os_lib(library);
    agent->set_valid();
  }

  // Find the OnLoad function.
  on_load_entry =
    CAST_TO_FN_PTR(OnLoadEntry_t, os::find_agent_function(agent,
                                                          false,
                                                          on_load_symbols,
                                                          num_symbol_entries));
  return on_load_entry;
}

// Find the JVM_OnLoad entry point
static OnLoadEntry_t lookup_jvm_on_load(AgentLibrary* agent) {
  const char *on_load_symbols[] = JVM_ONLOAD_SYMBOLS;
  return lookup_on_load(agent, on_load_symbols, sizeof(on_load_symbols) / sizeof(char*));
}

// Find the Agent_OnLoad entry point
static OnLoadEntry_t lookup_agent_on_load(AgentLibrary* agent) {
  const char *on_load_symbols[] = AGENT_ONLOAD_SYMBOLS;
  return lookup_on_load(agent, on_load_symbols, sizeof(on_load_symbols) / sizeof(char*));
}

// For backwards compatibility with -Xrun
// Convert libraries with no JVM_OnLoad, but which have Agent_OnLoad to be
// treated like -agentpath:
// Must be called before agent libraries are created
void Threads::convert_vm_init_libraries_to_agents() {
  AgentLibrary* agent;
  AgentLibrary* next;

  for (agent = Arguments::libraries(); agent != NULL; agent = next) {
    next = agent->next();  // cache the next agent now as this agent may get moved off this list
    OnLoadEntry_t on_load_entry = lookup_jvm_on_load(agent);

    // If there is an JVM_OnLoad function it will get called later,
    // otherwise see if there is an Agent_OnLoad
    if (on_load_entry == NULL) {
      on_load_entry = lookup_agent_on_load(agent);
      if (on_load_entry != NULL) {
        // switch it to the agent list -- so that Agent_OnLoad will be called,
        // JVM_OnLoad won't be attempted and Agent_OnUnload will
        Arguments::convert_library_to_agent(agent);
      } else {
        vm_exit_during_initialization("Could not find JVM_OnLoad or Agent_OnLoad function in the library", agent->name());
      }
    }
  }
}

// Create agents for -agentlib:  -agentpath:  and converted -Xrun
// Invokes Agent_OnLoad
// Called very early -- before JavaThreads exist
void Threads::create_vm_init_agents() {
  extern struct JavaVM_ main_vm;
  AgentLibrary* agent;

  JvmtiExport::enter_onload_phase();

  for (agent = Arguments::agents(); agent != NULL; agent = agent->next()) {
    OnLoadEntry_t  on_load_entry = lookup_agent_on_load(agent);

    if (on_load_entry != NULL) {
      // Invoke the Agent_OnLoad function
      jint err = (*on_load_entry)(&main_vm, agent->options(), NULL);
      if (err != JNI_OK) {
        vm_exit_during_initialization("agent library failed to init", agent->name());
      }
    } else {
      vm_exit_during_initialization("Could not find Agent_OnLoad function in the agent library", agent->name());
    }
  }
  JvmtiExport::enter_primordial_phase();
}

extern "C" {
  typedef void (JNICALL *Agent_OnUnload_t)(JavaVM *);
}

void Threads::shutdown_vm_agents() {
  // Send any Agent_OnUnload notifications
  const char *on_unload_symbols[] = AGENT_ONUNLOAD_SYMBOLS;
  size_t num_symbol_entries = ARRAY_SIZE(on_unload_symbols);
  extern struct JavaVM_ main_vm;
  for (AgentLibrary* agent = Arguments::agents(); agent != NULL; agent = agent->next()) {

    // Find the Agent_OnUnload function.
    Agent_OnUnload_t unload_entry = CAST_TO_FN_PTR(Agent_OnUnload_t,
                                                   os::find_agent_function(agent,
                                                   false,
                                                   on_unload_symbols,
                                                   num_symbol_entries));

    // Invoke the Agent_OnUnload function
    if (unload_entry != NULL) {
      JavaThread* thread = JavaThread::current();
      ThreadToNativeFromVM ttn(thread);
      HandleMark hm(thread);
      (*unload_entry)(&main_vm);
    }
  }
}

// Called for after the VM is initialized for -Xrun libraries which have not been converted to agent libraries
// Invokes JVM_OnLoad
void Threads::create_vm_init_libraries() {
  extern struct JavaVM_ main_vm;
  AgentLibrary* agent;

  for (agent = Arguments::libraries(); agent != NULL; agent = agent->next()) {
    OnLoadEntry_t on_load_entry = lookup_jvm_on_load(agent);

    if (on_load_entry != NULL) {
      // Invoke the JVM_OnLoad function
      JavaThread* thread = JavaThread::current();
      ThreadToNativeFromVM ttn(thread);
      HandleMark hm(thread);
      jint err = (*on_load_entry)(&main_vm, agent->options(), NULL);
      if (err != JNI_OK) {
        vm_exit_during_initialization("-Xrun library failed to init", agent->name());
      }
    } else {
      vm_exit_during_initialization("Could not find JVM_OnLoad function in -Xrun library", agent->name());
    }
  }
}

JavaThread* Threads::find_java_thread_from_java_tid(jlong java_tid) {
  assert(Threads_lock->owned_by_self(), "Must hold Threads_lock");

  JavaThread* java_thread = NULL;
  // Sequential search for now.  Need to do better optimization later.
  for (JavaThread* thread = Threads::first(); thread != NULL; thread = thread->next()) {
    oop tobj = thread->threadObj();
    if (!thread->is_exiting() &&
        tobj != NULL &&
        java_tid == java_lang_Thread::thread_id(tobj)) {
      java_thread = thread;
      break;
    }
  }
  return java_thread;
}


// Last thread running calls java.lang.Shutdown.shutdown()
void JavaThread::invoke_shutdown_hooks() {
  HandleMark hm(this);

  // We could get here with a pending exception, if so clear it now.
  if (this->has_pending_exception()) {
    this->clear_pending_exception();
  }

  EXCEPTION_MARK;
  Klass* k =
    SystemDictionary::resolve_or_null(vmSymbols::java_lang_Shutdown(),
                                      THREAD);
  if (k != NULL) {
    // SystemDictionary::resolve_or_null will return null if there was
    // an exception.  If we cannot load the Shutdown class, just don't
    // call Shutdown.shutdown() at all.  This will mean the shutdown hooks
    // and finalizers (if runFinalizersOnExit is set) won't be run.
    // Note that if a shutdown hook was registered or runFinalizersOnExit
    // was called, the Shutdown class would have already been loaded
    // (Runtime.addShutdownHook and runFinalizersOnExit will load it).
    instanceKlassHandle shutdown_klass (THREAD, k);
    JavaValue result(T_VOID);
    JavaCalls::call_static(&result,
                           shutdown_klass,
                           vmSymbols::shutdown_method_name(),
                           vmSymbols::void_method_signature(),
                           THREAD);
  }
  CLEAR_PENDING_EXCEPTION;
}

// Threads::destroy_vm() is normally called from jni_DestroyJavaVM() when
// the program falls off the end of main(). Another VM exit path is through
// vm_exit() when the program calls System.exit() to return a value or when
// there is a serious error in VM. The two shutdown paths are not exactly
// the same, but they share Shutdown.shutdown() at Java level and before_exit()
// and VM_Exit op at VM level.
//
// Shutdown sequence:
//   + Shutdown native memory tracking if it is on
//   + Wait until we are the last non-daemon thread to execute
//     <-- every thing is still working at this moment -->
//   + Call java.lang.Shutdown.shutdown(), which will invoke Java level
//        shutdown hooks, run finalizers if finalization-on-exit
//   + Call before_exit(), prepare for VM exit
//      > run VM level shutdown hooks (they are registered through JVM_OnExit(),
//        currently the only user of this mechanism is File.deleteOnExit())
//      > stop flat profiler, StatSampler, watcher thread, CMS threads,
//        post thread end and vm death events to JVMTI,
//        stop signal thread
//   + Call JavaThread::exit(), it will:
//      > release JNI handle blocks, remove stack guard pages
//      > remove this thread from Threads list
//     <-- no more Java code from this thread after this point -->
//   + Stop VM thread, it will bring the remaining VM to a safepoint and stop
//     the compiler threads at safepoint
//     <-- do not use anything that could get blocked by Safepoint -->
//   + Disable tracing at JNI/JVM barriers
//   + Set _vm_exited flag for threads that are still running native code
//   + Delete this thread
//   + Call exit_globals()
//      > deletes tty
//      > deletes PerfMemory resources
//   + Return to caller

bool Threads::destroy_vm() {
  JavaThread* thread = JavaThread::current();

#ifdef ASSERT
  _vm_complete = false;
#endif
  // Wait until we are the last non-daemon thread to execute
  { MutexLocker nu(Threads_lock);
    while (Threads::number_of_non_daemon_threads() > 1)
      // This wait should make safepoint checks, wait without a timeout,
      // and wait as a suspend-equivalent condition.
      //
      // Note: If the FlatProfiler is running and this thread is waiting
      // for another non-daemon thread to finish, then the FlatProfiler
      // is waiting for the external suspend request on this thread to
      // complete. wait_for_ext_suspend_completion() will eventually
      // timeout, but that takes time. Making this wait a suspend-
      // equivalent condition solves that timeout problem.
      //
      Threads_lock->wait(!Mutex::_no_safepoint_check_flag, 0,
                         Mutex::_as_suspend_equivalent_flag);
  }

  // Hang forever on exit if we are reporting an error.
  if (ShowMessageBoxOnError && is_error_reported()) {
    os::infinite_sleep();
  }
  os::wait_for_keypress_at_exit();

  // run Java level shutdown hooks
  thread->invoke_shutdown_hooks();

  before_exit(thread);

  thread->exit(true);

  // Stop VM thread.
  {
    // 4945125 The vm thread comes to a safepoint during exit.
    // GC vm_operations can get caught at the safepoint, and the
    // heap is unparseable if they are caught. Grab the Heap_lock
    // to prevent this. The GC vm_operations will not be able to
    // queue until after the vm thread is dead. After this point,
    // we'll never emerge out of the safepoint before the VM exits.

    MutexLocker ml(Heap_lock);

    VMThread::wait_for_vm_thread_exit();
    assert(SafepointSynchronize::is_at_safepoint(), "VM thread should exit at Safepoint");
    VMThread::destroy();
  }

  // clean up ideal graph printers
#if defined(COMPILER2) && !defined(PRODUCT)
  IdealGraphPrinter::clean_up();
#endif

  // Now, all Java threads are gone except daemon threads. Daemon threads
  // running Java code or in VM are stopped by the Safepoint. However,
  // daemon threads executing native code are still running.  But they
  // will be stopped at native=>Java/VM barriers. Note that we can't
  // simply kill or suspend them, as it is inherently deadlock-prone.

  VM_Exit::set_vm_exited();

  notify_vm_shutdown();

  delete thread;

#if INCLUDE_JVMCI
  if (JVMCICounterSize > 0) {
    FREE_C_HEAP_ARRAY(jlong, JavaThread::_jvmci_old_thread_counters);
  }
#endif

  // exit_globals() will delete tty
  exit_globals();

  LogConfiguration::finalize();

  return true;
}


jboolean Threads::is_supported_jni_version_including_1_1(jint version) {
  if (version == JNI_VERSION_1_1) return JNI_TRUE;
  return is_supported_jni_version(version);
}


jboolean Threads::is_supported_jni_version(jint version) {
  if (version == JNI_VERSION_1_2) return JNI_TRUE;
  if (version == JNI_VERSION_1_4) return JNI_TRUE;
  if (version == JNI_VERSION_1_6) return JNI_TRUE;
  if (version == JNI_VERSION_1_8) return JNI_TRUE;
  if (version == JNI_VERSION_9) return JNI_TRUE;
  return JNI_FALSE;
}


void Threads::add(JavaThread* p, bool force_daemon) {
  // The threads lock must be owned at this point
  assert_locked_or_safepoint(Threads_lock);

  // See the comment for this method in thread.hpp for its purpose and
  // why it is called here.
  p->initialize_queues();
  p->set_next(_thread_list);
  _thread_list = p;
  _number_of_threads++;
  oop threadObj = p->threadObj();
  bool daemon = true;
  // Bootstrapping problem: threadObj can be null for initial
  // JavaThread (or for threads attached via JNI)
  if ((!force_daemon) && (threadObj == NULL || !java_lang_Thread::is_daemon(threadObj))) {
    _number_of_non_daemon_threads++;
    daemon = false;
  }

  ThreadService::add_thread(p, daemon);

  // Possible GC point.
  Events::log(p, "Thread added: " INTPTR_FORMAT, p2i(p));
}

void Threads::remove(JavaThread* p) {
  // Extra scope needed for Thread_lock, so we can check
  // that we do not remove thread without safepoint code notice
  { MutexLocker ml(Threads_lock);

    assert(includes(p), "p must be present");

    JavaThread* current = _thread_list;
    JavaThread* prev    = NULL;

    while (current != p) {
      prev    = current;
      current = current->next();
    }

    if (prev) {
      prev->set_next(current->next());
    } else {
      _thread_list = p->next();
    }
    _number_of_threads--;
    oop threadObj = p->threadObj();
    bool daemon = true;
    if (threadObj == NULL || !java_lang_Thread::is_daemon(threadObj)) {
      _number_of_non_daemon_threads--;
      daemon = false;

      // Only one thread left, do a notify on the Threads_lock so a thread waiting
      // on destroy_vm will wake up.
      if (number_of_non_daemon_threads() == 1) {
        Threads_lock->notify_all();
      }
    }
    ThreadService::remove_thread(p, daemon);

    // Make sure that safepoint code disregard this thread. This is needed since
    // the thread might mess around with locks after this point. This can cause it
    // to do callbacks into the safepoint code. However, the safepoint code is not aware
    // of this thread since it is removed from the queue.
    p->set_terminated_value();
  } // unlock Threads_lock

  // Since Events::log uses a lock, we grab it outside the Threads_lock
  Events::log(p, "Thread exited: " INTPTR_FORMAT, p2i(p));
}

// Threads_lock must be held when this is called (or must be called during a safepoint)
bool Threads::includes(JavaThread* p) {
  assert(Threads_lock->is_locked(), "sanity check");
  ALL_JAVA_THREADS(q) {
    if (q == p) {
      return true;
    }
  }
  return false;
}

// Operations on the Threads list for GC.  These are not explicitly locked,
// but the garbage collector must provide a safe context for them to run.
// In particular, these things should never be called when the Threads_lock
// is held by some other thread. (Note: the Safepoint abstraction also
// uses the Threads_lock to guarantee this property. It also makes sure that
// all threads gets blocked when exiting or starting).

void Threads::oops_do(OopClosure* f, CodeBlobClosure* cf) {
  ALL_JAVA_THREADS(p) {
    p->oops_do(f, cf);
  }
  VMThread::vm_thread()->oops_do(f, cf);
}

void Threads::change_thread_claim_parity() {
  // Set the new claim parity.
  assert(_thread_claim_parity >= 0 && _thread_claim_parity <= 2,
         "Not in range.");
  _thread_claim_parity++;
  if (_thread_claim_parity == 3) _thread_claim_parity = 1;
  assert(_thread_claim_parity >= 1 && _thread_claim_parity <= 2,
         "Not in range.");
}

#ifdef ASSERT
void Threads::assert_all_threads_claimed() {
  ALL_JAVA_THREADS(p) {
    const int thread_parity = p->oops_do_parity();
    assert((thread_parity == _thread_claim_parity),
           "Thread " PTR_FORMAT " has incorrect parity %d != %d", p2i(p), thread_parity, _thread_claim_parity);
  }
}
#endif // ASSERT

void Threads::possibly_parallel_oops_do(bool is_par, OopClosure* f, CodeBlobClosure* cf) {
  int cp = Threads::thread_claim_parity();
  ALL_JAVA_THREADS(p) {
    if (p->claim_oops_do(is_par, cp)) {
      p->oops_do(f, cf);
    }
  }
  VMThread* vmt = VMThread::vm_thread();
  if (vmt->claim_oops_do(is_par, cp)) {
    vmt->oops_do(f, cf);
  }
}

#if INCLUDE_ALL_GCS
// Used by ParallelScavenge
void Threads::create_thread_roots_tasks(GCTaskQueue* q) {
  ALL_JAVA_THREADS(p) {
    q->enqueue(new ThreadRootsTask(p));
  }
  q->enqueue(new ThreadRootsTask(VMThread::vm_thread()));
}

// Used by Parallel Old
void Threads::create_thread_roots_marking_tasks(GCTaskQueue* q) {
  ALL_JAVA_THREADS(p) {
    q->enqueue(new ThreadRootsMarkingTask(p));
  }
  q->enqueue(new ThreadRootsMarkingTask(VMThread::vm_thread()));
}
#endif // INCLUDE_ALL_GCS

void Threads::nmethods_do(CodeBlobClosure* cf) {
  ALL_JAVA_THREADS(p) {
    // This is used by the code cache sweeper to mark nmethods that are active
    // on the stack of a Java thread. Ignore the sweeper thread itself to avoid
    // marking CodeCacheSweeperThread::_scanned_compiled_method as active.
    if(!p->is_Code_cache_sweeper_thread()) {
      p->nmethods_do(cf);
    }
  }
}

void Threads::metadata_do(void f(Metadata*)) {
  ALL_JAVA_THREADS(p) {
    p->metadata_do(f);
  }
}

class ThreadHandlesClosure : public ThreadClosure {
  void (*_f)(Metadata*);
 public:
  ThreadHandlesClosure(void f(Metadata*)) : _f(f) {}
  virtual void do_thread(Thread* thread) {
    thread->metadata_handles_do(_f);
  }
};

void Threads::metadata_handles_do(void f(Metadata*)) {
  // Only walk the Handles in Thread.
  ThreadHandlesClosure handles_closure(f);
  threads_do(&handles_closure);
}

void Threads::deoptimized_wrt_marked_nmethods() {
  ALL_JAVA_THREADS(p) {
    p->deoptimized_wrt_marked_nmethods();
  }
}


// Get count Java threads that are waiting to enter the specified monitor.
GrowableArray<JavaThread*>* Threads::get_pending_threads(int count,
                                                         address monitor,
                                                         bool doLock) {
  assert(doLock || SafepointSynchronize::is_at_safepoint(),
         "must grab Threads_lock or be at safepoint");
  GrowableArray<JavaThread*>* result = new GrowableArray<JavaThread*>(count);

  int i = 0;
  {
    MutexLockerEx ml(doLock ? Threads_lock : NULL);
    ALL_JAVA_THREADS(p) {
      if (!p->can_call_java()) continue;

      address pending = (address)p->current_pending_monitor();
      if (pending == monitor) {             // found a match
        if (i < count) result->append(p);   // save the first count matches
        i++;
      }
    }
  }
  return result;
}


JavaThread *Threads::owning_thread_from_monitor_owner(address owner,
                                                      bool doLock) {
  assert(doLock ||
         Threads_lock->owned_by_self() ||
         SafepointSynchronize::is_at_safepoint(),
         "must grab Threads_lock or be at safepoint");

  // NULL owner means not locked so we can skip the search
  if (owner == NULL) return NULL;

  {
    MutexLockerEx ml(doLock ? Threads_lock : NULL);
    ALL_JAVA_THREADS(p) {
      // first, see if owner is the address of a Java thread
      if (owner == (address)p) return p;
    }
  }
  // Cannot assert on lack of success here since this function may be
  // used by code that is trying to report useful problem information
  // like deadlock detection.
  if (UseHeavyMonitors) return NULL;

  // If we didn't find a matching Java thread and we didn't force use of
  // heavyweight monitors, then the owner is the stack address of the
  // Lock Word in the owning Java thread's stack.
  //
  JavaThread* the_owner = NULL;
  {
    MutexLockerEx ml(doLock ? Threads_lock : NULL);
    ALL_JAVA_THREADS(q) {
      if (q->is_lock_owned(owner)) {
        the_owner = q;
        break;
      }
    }
  }
  // cannot assert on lack of success here; see above comment
  return the_owner;
}

// Threads::print_on() is called at safepoint by VM_PrintThreads operation.
void Threads::print_on(outputStream* st, bool print_stacks,
                       bool internal_format, bool print_concurrent_locks) {
  char buf[32];
  st->print_raw_cr(os::local_time_string(buf, sizeof(buf)));

  st->print_cr("Full thread dump %s (%s %s):",
               Abstract_VM_Version::vm_name(),
               Abstract_VM_Version::vm_release(),
               Abstract_VM_Version::vm_info_string());
  st->cr();

#if INCLUDE_SERVICES
  // Dump concurrent locks
  ConcurrentLocksDump concurrent_locks;
  if (print_concurrent_locks) {
    concurrent_locks.dump_at_safepoint();
  }
#endif // INCLUDE_SERVICES

  ALL_JAVA_THREADS(p) {
    ResourceMark rm;
    p->print_on(st);
    if (print_stacks) {
      if (internal_format) {
        p->trace_stack();
      } else {
        p->print_stack_on(st);
      }
    }
    st->cr();
#if INCLUDE_SERVICES
    if (print_concurrent_locks) {
      concurrent_locks.print_locks_on(p, st);
    }
#endif // INCLUDE_SERVICES
  }

  VMThread::vm_thread()->print_on(st);
  st->cr();
  Universe::heap()->print_gc_threads_on(st);
  WatcherThread* wt = WatcherThread::watcher_thread();
  if (wt != NULL) {
    wt->print_on(st);
    st->cr();
  }
  st->flush();
}

void Threads::print_on_error(Thread* this_thread, outputStream* st, Thread* current, char* buf,
                             int buflen, bool* found_current) {
  if (this_thread != NULL) {
    bool is_current = (current == this_thread);
    *found_current = *found_current || is_current;
    st->print("%s", is_current ? "=>" : "  ");

    st->print(PTR_FORMAT, p2i(this_thread));
    st->print(" ");
    this_thread->print_on_error(st, buf, buflen);
    st->cr();
  }
}

class PrintOnErrorClosure : public ThreadClosure {
  outputStream* _st;
  Thread* _current;
  char* _buf;
  int _buflen;
  bool* _found_current;
 public:
  PrintOnErrorClosure(outputStream* st, Thread* current, char* buf,
                      int buflen, bool* found_current) :
   _st(st), _current(current), _buf(buf), _buflen(buflen), _found_current(found_current) {}

  virtual void do_thread(Thread* thread) {
    Threads::print_on_error(thread, _st, _current, _buf, _buflen, _found_current);
  }
};

// Threads::print_on_error() is called by fatal error handler. It's possible
// that VM is not at safepoint and/or current thread is inside signal handler.
// Don't print stack trace, as the stack may not be walkable. Don't allocate
// memory (even in resource area), it might deadlock the error handler.
void Threads::print_on_error(outputStream* st, Thread* current, char* buf,
                             int buflen) {
  bool found_current = false;
  st->print_cr("Java Threads: ( => current thread )");
  ALL_JAVA_THREADS(thread) {
    print_on_error(thread, st, current, buf, buflen, &found_current);
  }
  st->cr();

  st->print_cr("Other Threads:");
  print_on_error(VMThread::vm_thread(), st, current, buf, buflen, &found_current);
  print_on_error(WatcherThread::watcher_thread(), st, current, buf, buflen, &found_current);

  PrintOnErrorClosure print_closure(st, current, buf, buflen, &found_current);
  Universe::heap()->gc_threads_do(&print_closure);

  if (!found_current) {
    st->cr();
    st->print("=>" PTR_FORMAT " (exited) ", p2i(current));
    current->print_on_error(st, buf, buflen);
    st->cr();
  }
  st->cr();
  st->print_cr("Threads with active compile tasks:");
  print_threads_compiling(st, buf, buflen);
}

void Threads::print_threads_compiling(outputStream* st, char* buf, int buflen) {
  ALL_JAVA_THREADS(thread) {
    if (thread->is_Compiler_thread()) {
      CompilerThread* ct = (CompilerThread*) thread;
      if (ct->task() != NULL) {
        thread->print_name_on_error(st, buf, buflen);
        ct->task()->print(st, NULL, true, true);
      }
    }
  }
}


// Internal SpinLock and Mutex
// Based on ParkEvent

// Ad-hoc mutual exclusion primitives: SpinLock and Mux
//
// We employ SpinLocks _only for low-contention, fixed-length
// short-duration critical sections where we're concerned
// about native mutex_t or HotSpot Mutex:: latency.
// The mux construct provides a spin-then-block mutual exclusion
// mechanism.
//
// Testing has shown that contention on the ListLock guarding gFreeList
// is common.  If we implement ListLock as a simple SpinLock it's common
// for the JVM to devolve to yielding with little progress.  This is true
// despite the fact that the critical sections protected by ListLock are
// extremely short.
//
// TODO-FIXME: ListLock should be of type SpinLock.
// We should make this a 1st-class type, integrated into the lock
// hierarchy as leaf-locks.  Critically, the SpinLock structure
// should have sufficient padding to avoid false-sharing and excessive
// cache-coherency traffic.


typedef volatile int SpinLockT;

void Thread::SpinAcquire(volatile int * adr, const char * LockName) {
  if (Atomic::cmpxchg (1, adr, 0) == 0) {
    return;   // normal fast-path return
  }

  // Slow-path : We've encountered contention -- Spin/Yield/Block strategy.
  TEVENT(SpinAcquire - ctx);
  int ctr = 0;
  int Yields = 0;
  for (;;) {
    while (*adr != 0) {
      ++ctr;
      if ((ctr & 0xFFF) == 0 || !os::is_MP()) {
        if (Yields > 5) {
          os::naked_short_sleep(1);
        } else {
          os::naked_yield();
          ++Yields;
        }
      } else {
        SpinPause();
      }
    }
    if (Atomic::cmpxchg(1, adr, 0) == 0) return;
  }
}

void Thread::SpinRelease(volatile int * adr) {
  assert(*adr != 0, "invariant");
  OrderAccess::fence();      // guarantee at least release consistency.
  // Roach-motel semantics.
  // It's safe if subsequent LDs and STs float "up" into the critical section,
  // but prior LDs and STs within the critical section can't be allowed
  // to reorder or float past the ST that releases the lock.
  // Loads and stores in the critical section - which appear in program
  // order before the store that releases the lock - must also appear
  // before the store that releases the lock in memory visibility order.
  // Conceptually we need a #loadstore|#storestore "release" MEMBAR before
  // the ST of 0 into the lock-word which releases the lock, so fence
  // more than covers this on all platforms.
  *adr = 0;
}

// muxAcquire and muxRelease:
//
// *  muxAcquire and muxRelease support a single-word lock-word construct.
//    The LSB of the word is set IFF the lock is held.
//    The remainder of the word points to the head of a singly-linked list
//    of threads blocked on the lock.
//
// *  The current implementation of muxAcquire-muxRelease uses its own
//    dedicated Thread._MuxEvent instance.  If we're interested in
//    minimizing the peak number of extant ParkEvent instances then
//    we could eliminate _MuxEvent and "borrow" _ParkEvent as long
//    as certain invariants were satisfied.  Specifically, care would need
//    to be taken with regards to consuming unpark() "permits".
//    A safe rule of thumb is that a thread would never call muxAcquire()
//    if it's enqueued (cxq, EntryList, WaitList, etc) and will subsequently
//    park().  Otherwise the _ParkEvent park() operation in muxAcquire() could
//    consume an unpark() permit intended for monitorenter, for instance.
//    One way around this would be to widen the restricted-range semaphore
//    implemented in park().  Another alternative would be to provide
//    multiple instances of the PlatformEvent() for each thread.  One
//    instance would be dedicated to muxAcquire-muxRelease, for instance.
//
// *  Usage:
//    -- Only as leaf locks
//    -- for short-term locking only as muxAcquire does not perform
//       thread state transitions.
//
// Alternatives:
// *  We could implement muxAcquire and muxRelease with MCS or CLH locks
//    but with parking or spin-then-park instead of pure spinning.
// *  Use Taura-Oyama-Yonenzawa locks.
// *  It's possible to construct a 1-0 lock if we encode the lockword as
//    (List,LockByte).  Acquire will CAS the full lockword while Release
//    will STB 0 into the LockByte.  The 1-0 scheme admits stranding, so
//    acquiring threads use timers (ParkTimed) to detect and recover from
//    the stranding window.  Thread/Node structures must be aligned on 256-byte
//    boundaries by using placement-new.
// *  Augment MCS with advisory back-link fields maintained with CAS().
//    Pictorially:  LockWord -> T1 <-> T2 <-> T3 <-> ... <-> Tn <-> Owner.
//    The validity of the backlinks must be ratified before we trust the value.
//    If the backlinks are invalid the exiting thread must back-track through the
//    the forward links, which are always trustworthy.
// *  Add a successor indication.  The LockWord is currently encoded as
//    (List, LOCKBIT:1).  We could also add a SUCCBIT or an explicit _succ variable
//    to provide the usual futile-wakeup optimization.
//    See RTStt for details.
// *  Consider schedctl.sc_nopreempt to cover the critical section.
//


typedef volatile intptr_t MutexT;      // Mux Lock-word
enum MuxBits { LOCKBIT = 1 };

void Thread::muxAcquire(volatile intptr_t * Lock, const char * LockName) {
  intptr_t w = Atomic::cmpxchg_ptr(LOCKBIT, Lock, 0);
  if (w == 0) return;
  if ((w & LOCKBIT) == 0 && Atomic::cmpxchg_ptr (w|LOCKBIT, Lock, w) == w) {
    return;
  }

  TEVENT(muxAcquire - Contention);
  ParkEvent * const Self = Thread::current()->_MuxEvent;
  assert((intptr_t(Self) & LOCKBIT) == 0, "invariant");
  for (;;) {
    int its = (os::is_MP() ? 100 : 0) + 1;

    // Optional spin phase: spin-then-park strategy
    while (--its >= 0) {
      w = *Lock;
      if ((w & LOCKBIT) == 0 && Atomic::cmpxchg_ptr (w|LOCKBIT, Lock, w) == w) {
        return;
      }
    }

    Self->reset();
    Self->OnList = intptr_t(Lock);
    // The following fence() isn't _strictly necessary as the subsequent
    // CAS() both serializes execution and ratifies the fetched *Lock value.
    OrderAccess::fence();
    for (;;) {
      w = *Lock;
      if ((w & LOCKBIT) == 0) {
        if (Atomic::cmpxchg_ptr (w|LOCKBIT, Lock, w) == w) {
          Self->OnList = 0;   // hygiene - allows stronger asserts
          return;
        }
        continue;      // Interference -- *Lock changed -- Just retry
      }
      assert(w & LOCKBIT, "invariant");
      Self->ListNext = (ParkEvent *) (w & ~LOCKBIT);
      if (Atomic::cmpxchg_ptr(intptr_t(Self)|LOCKBIT, Lock, w) == w) break;
    }

    while (Self->OnList != 0) {
      Self->park();
    }
  }
}

void Thread::muxAcquireW(volatile intptr_t * Lock, ParkEvent * ev) {
  intptr_t w = Atomic::cmpxchg_ptr(LOCKBIT, Lock, 0);
  if (w == 0) return;
  if ((w & LOCKBIT) == 0 && Atomic::cmpxchg_ptr (w|LOCKBIT, Lock, w) == w) {
    return;
  }

  TEVENT(muxAcquire - Contention);
  ParkEvent * ReleaseAfter = NULL;
  if (ev == NULL) {
    ev = ReleaseAfter = ParkEvent::Allocate(NULL);
  }
  assert((intptr_t(ev) & LOCKBIT) == 0, "invariant");
  for (;;) {
    guarantee(ev->OnList == 0, "invariant");
    int its = (os::is_MP() ? 100 : 0) + 1;

    // Optional spin phase: spin-then-park strategy
    while (--its >= 0) {
      w = *Lock;
      if ((w & LOCKBIT) == 0 && Atomic::cmpxchg_ptr (w|LOCKBIT, Lock, w) == w) {
        if (ReleaseAfter != NULL) {
          ParkEvent::Release(ReleaseAfter);
        }
        return;
      }
    }

    ev->reset();
    ev->OnList = intptr_t(Lock);
    // The following fence() isn't _strictly necessary as the subsequent
    // CAS() both serializes execution and ratifies the fetched *Lock value.
    OrderAccess::fence();
    for (;;) {
      w = *Lock;
      if ((w & LOCKBIT) == 0) {
        if (Atomic::cmpxchg_ptr (w|LOCKBIT, Lock, w) == w) {
          ev->OnList = 0;
          // We call ::Release while holding the outer lock, thus
          // artificially lengthening the critical section.
          // Consider deferring the ::Release() until the subsequent unlock(),
          // after we've dropped the outer lock.
          if (ReleaseAfter != NULL) {
            ParkEvent::Release(ReleaseAfter);
          }
          return;
        }
        continue;      // Interference -- *Lock changed -- Just retry
      }
      assert(w & LOCKBIT, "invariant");
      ev->ListNext = (ParkEvent *) (w & ~LOCKBIT);
      if (Atomic::cmpxchg_ptr(intptr_t(ev)|LOCKBIT, Lock, w) == w) break;
    }

    while (ev->OnList != 0) {
      ev->park();
    }
  }
}

// Release() must extract a successor from the list and then wake that thread.
// It can "pop" the front of the list or use a detach-modify-reattach (DMR) scheme
// similar to that used by ParkEvent::Allocate() and ::Release().  DMR-based
// Release() would :
// (A) CAS() or swap() null to *Lock, releasing the lock and detaching the list.
// (B) Extract a successor from the private list "in-hand"
// (C) attempt to CAS() the residual back into *Lock over null.
//     If there were any newly arrived threads and the CAS() would fail.
//     In that case Release() would detach the RATs, re-merge the list in-hand
//     with the RATs and repeat as needed.  Alternately, Release() might
//     detach and extract a successor, but then pass the residual list to the wakee.
//     The wakee would be responsible for reattaching and remerging before it
//     competed for the lock.
//
// Both "pop" and DMR are immune from ABA corruption -- there can be
// multiple concurrent pushers, but only one popper or detacher.
// This implementation pops from the head of the list.  This is unfair,
// but tends to provide excellent throughput as hot threads remain hot.
// (We wake recently run threads first).
//
// All paths through muxRelease() will execute a CAS.
// Release consistency -- We depend on the CAS in muxRelease() to provide full
// bidirectional fence/MEMBAR semantics, ensuring that all prior memory operations
// executed within the critical section are complete and globally visible before the
// store (CAS) to the lock-word that releases the lock becomes globally visible.
void Thread::muxRelease(volatile intptr_t * Lock)  {
  for (;;) {
    const intptr_t w = Atomic::cmpxchg_ptr(0, Lock, LOCKBIT);
    assert(w & LOCKBIT, "invariant");
    if (w == LOCKBIT) return;
    ParkEvent * const List = (ParkEvent *) (w & ~LOCKBIT);
    assert(List != NULL, "invariant");
    assert(List->OnList == intptr_t(Lock), "invariant");
    ParkEvent * const nxt = List->ListNext;
    guarantee((intptr_t(nxt) & LOCKBIT) == 0, "invariant");

    // The following CAS() releases the lock and pops the head element.
    // The CAS() also ratifies the previously fetched lock-word value.
    if (Atomic::cmpxchg_ptr (intptr_t(nxt), Lock, w) != w) {
      continue;
    }
    List->OnList = 0;
    OrderAccess::fence();
    List->unpark();
    return;
  }
}


void Threads::verify() {
  ALL_JAVA_THREADS(p) {
    p->verify();
  }
  VMThread* thread = VMThread::vm_thread();
  if (thread != NULL) thread->verify();
}<|MERGE_RESOLUTION|>--- conflicted
+++ resolved
@@ -3303,15 +3303,9 @@
   _scanned_compiled_method = NULL;
 }
 
-<<<<<<< HEAD
-void CodeCacheSweeperThread::oops_do(OopClosure* f, CLDClosure* cld_f, CodeBlobClosure* cf) {
-  JavaThread::oops_do(f, cld_f, cf);
-  if (_scanned_compiled_method != NULL && cf != NULL) {
-=======
 void CodeCacheSweeperThread::oops_do(OopClosure* f, CodeBlobClosure* cf) {
   JavaThread::oops_do(f, cf);
-  if (_scanned_nmethod != NULL && cf != NULL) {
->>>>>>> 06ae3a97
+  if (_scanned_compiled_method != NULL && cf != NULL) {
     // Safepoints can occur when the sweeper is scanning an nmethod so
     // process it here to make sure it isn't unloaded in the middle of
     // a scan.
