/*
 * Copyright 1997-2008 Sun Microsystems, Inc.  All Rights Reserved.
 * DO NOT ALTER OR REMOVE COPYRIGHT NOTICES OR THIS FILE HEADER.
 *
 * This code is free software; you can redistribute it and/or modify it
 * under the terms of the GNU General Public License version 2 only, as
 * published by the Free Software Foundation.
 *
 * This code is distributed in the hope that it will be useful, but WITHOUT
 * ANY WARRANTY; without even the implied warranty of MERCHANTABILITY or
 * FITNESS FOR A PARTICULAR PURPOSE.  See the GNU General Public License
 * version 2 for more details (a copy is included in the LICENSE file that
 * accompanied this code).
 *
 * You should have received a copy of the GNU General Public License version
 * 2 along with this work; if not, write to the Free Software Foundation,
 * Inc., 51 Franklin St, Fifth Floor, Boston, MA 02110-1301 USA.
 *
 * Please contact Sun Microsystems, Inc., 4150 Network Circle, Santa Clara,
 * CA 95054 USA or visit www.sun.com if you need additional information or
 * have any questions.
 *
 */

class ReferenceProcessor;
class DataLayout;

// MarkSweep takes care of global mark-compact garbage collection for a
// GenCollectedHeap using a four-phase pointer forwarding algorithm.  All
// generations are assumed to support marking; those that can also support
// compaction.
//
// Class unloading will only occur when a full gc is invoked.

// If VALIDATE_MARK_SWEEP is defined, the -XX:+ValidateMarkSweep flag will
// be operational, and will provide slow but comprehensive self-checks within
// the GC.  This is not enabled by default in product or release builds,
// since the extra call to track_adjusted_pointer() in _adjust_pointer()
// would be too much overhead, and would disturb performance measurement.
// However, debug builds are sometimes way too slow to run GC tests!
#ifdef ASSERT
#define VALIDATE_MARK_SWEEP 1
#endif
#ifdef VALIDATE_MARK_SWEEP
#define VALIDATE_MARK_SWEEP_ONLY(code) code
#else
#define VALIDATE_MARK_SWEEP_ONLY(code)
#endif

// declared at end
class PreservedMark;

class MarkSweep : AllStatic {
  //
  // Inline closure decls
  //
  class FollowRootClosure: public OopsInGenClosure {
   public:
    virtual void do_oop(oop* p);
    virtual void do_oop(narrowOop* p);
  };

  class MarkAndPushClosure: public OopClosure {
   public:
    virtual void do_oop(oop* p);
    virtual void do_oop(narrowOop* p);
<<<<<<< HEAD
=======
    virtual const bool do_nmethods() const { return true; }
    virtual const bool should_remember_mdo() const { return true; }
    virtual void remember_mdo(DataLayout* p) { MarkSweep::revisit_mdo(p); }
>>>>>>> 73672d44
  };

  class FollowStackClosure: public VoidClosure {
   public:
    virtual void do_void();
  };

  class AdjustPointerClosure: public OopsInGenClosure {
   private:
    bool _is_root;
   public:
    AdjustPointerClosure(bool is_root) : _is_root(is_root) {}
    virtual void do_oop(oop* p);
    virtual void do_oop(narrowOop* p);
  };

  // Used for java/lang/ref handling
  class IsAliveClosure: public BoolObjectClosure {
   public:
    virtual void do_object(oop p);
    virtual bool do_object_b(oop p);
  };

  class KeepAliveClosure: public OopClosure {
   protected:
    template <class T> void do_oop_work(T* p);
   public:
    virtual void do_oop(oop* p);
    virtual void do_oop(narrowOop* p);
  };

  //
  // Friend decls
  //
  friend class AdjustPointerClosure;
  friend class KeepAliveClosure;
  friend class VM_MarkSweep;
  friend void marksweep_init();
  friend class DataLayout;

  //
  // Vars
  //
 protected:
  // Traversal stack used during phase1
  static GrowableArray<oop>*             _marking_stack;
  // Stack for live klasses to revisit at end of marking phase
  static GrowableArray<Klass*>*          _revisit_klass_stack;
  // Set (stack) of MDO's to revisit at end of marking phase
  static GrowableArray<DataLayout*>*    _revisit_mdo_stack;

  // Space for storing/restoring mark word
  static GrowableArray<markOop>*         _preserved_mark_stack;
  static GrowableArray<oop>*             _preserved_oop_stack;
  static size_t                          _preserved_count;
  static size_t                          _preserved_count_max;
  static PreservedMark*                  _preserved_marks;

  // Reference processing (used in ...follow_contents)
  static ReferenceProcessor*             _ref_processor;

#ifdef VALIDATE_MARK_SWEEP
  static GrowableArray<void*>*           _root_refs_stack;
  static GrowableArray<oop> *            _live_oops;
  static GrowableArray<oop> *            _live_oops_moved_to;
  static GrowableArray<size_t>*          _live_oops_size;
  static size_t                          _live_oops_index;
  static size_t                          _live_oops_index_at_perm;
  static GrowableArray<void*>*           _other_refs_stack;
  static GrowableArray<void*>*           _adjusted_pointers;
  static bool                            _pointer_tracking;
  static bool                            _root_tracking;

  // The following arrays are saved since the time of the last GC and
  // assist in tracking down problems where someone has done an errant
  // store into the heap, usually to an oop that wasn't properly
  // handleized across a GC. If we crash or otherwise fail before the
  // next GC, we can query these arrays to find out the object we had
  // intended to do the store to (assuming it is still alive) and the
  // offset within that object. Covered under RecordMarkSweepCompaction.
  static GrowableArray<HeapWord*> *      _cur_gc_live_oops;
  static GrowableArray<HeapWord*> *      _cur_gc_live_oops_moved_to;
  static GrowableArray<size_t>*          _cur_gc_live_oops_size;
  static GrowableArray<HeapWord*> *      _last_gc_live_oops;
  static GrowableArray<HeapWord*> *      _last_gc_live_oops_moved_to;
  static GrowableArray<size_t>*          _last_gc_live_oops_size;
#endif

  // Non public closures
  static IsAliveClosure   is_alive;
  static KeepAliveClosure keep_alive;

  // Class unloading. Update subklass/sibling/implementor links at end of marking phase.
  static void follow_weak_klass_links();

  // Class unloading. Clear weak refs in MDO's (ProfileData)
  // at the end of the marking phase.
  static void follow_mdo_weak_refs();

  // Debugging
  static void trace(const char* msg) PRODUCT_RETURN;

 public:
  // Public closures
  static FollowRootClosure    follow_root_closure;
  static CodeBlobToOopClosure follow_code_root_closure; // => follow_root_closure
  static MarkAndPushClosure   mark_and_push_closure;
  static FollowStackClosure   follow_stack_closure;
  static AdjustPointerClosure adjust_root_pointer_closure;
  static AdjustPointerClosure adjust_pointer_closure;

  // Reference Processing
  static ReferenceProcessor* const ref_processor() { return _ref_processor; }

  // Call backs for marking
  static void mark_object(oop obj);
  // Mark pointer and follow contents.  Empty marking stack afterwards.
  template <class T> static inline void follow_root(T* p);
  // Mark pointer and follow contents.
  template <class T> static inline void mark_and_follow(T* p);
  // Check mark and maybe push on marking stack
  template <class T> static inline void mark_and_push(T* p);

  static void follow_stack();   // Empty marking stack.

  static void preserve_mark(oop p, markOop mark);
                                // Save the mark word so it can be restored later
  static void adjust_marks();   // Adjust the pointers in the preserved marks table
  static void restore_marks();  // Restore the marks that we saved in preserve_mark

  template <class T> static inline void adjust_pointer(T* p, bool isroot);

  static void adjust_root_pointer(oop* p)  { adjust_pointer(p, true); }
  static void adjust_pointer(oop* p)       { adjust_pointer(p, false); }
  static void adjust_pointer(narrowOop* p) { adjust_pointer(p, false); }

#ifdef VALIDATE_MARK_SWEEP
  static void track_adjusted_pointer(void* p, bool isroot);
  static void check_adjust_pointer(void* p);
  static void track_interior_pointers(oop obj);
  static void check_interior_pointers();

  static void reset_live_oop_tracking(bool at_perm);
  static void register_live_oop(oop p, size_t size);
  static void validate_live_oop(oop p, size_t size);
  static void live_oop_moved_to(HeapWord* q, size_t size, HeapWord* compaction_top);
  static void compaction_complete();

  // Querying operation of RecordMarkSweepCompaction results.
  // Finds and prints the current base oop and offset for a word
  // within an oop that was live during the last GC. Helpful for
  // tracking down heap stomps.
  static void print_new_location_of_heap_address(HeapWord* q);
#endif

  // Call backs for class unloading
  // Update subklass/sibling/implementor links at end of marking.
  static void revisit_weak_klass_link(Klass* k);
  // For weak refs clearing in MDO's
  static void revisit_mdo(DataLayout* p);
};

class PreservedMark VALUE_OBJ_CLASS_SPEC {
private:
  oop _obj;
  markOop _mark;

public:
  void init(oop obj, markOop mark) {
    _obj = obj;
    _mark = mark;
  }

  void adjust_pointer() {
    MarkSweep::adjust_pointer(&_obj);
  }

  void restore() {
    _obj->set_mark(_mark);
  }
};<|MERGE_RESOLUTION|>--- conflicted
+++ resolved
@@ -64,12 +64,9 @@
    public:
     virtual void do_oop(oop* p);
     virtual void do_oop(narrowOop* p);
-<<<<<<< HEAD
-=======
     virtual const bool do_nmethods() const { return true; }
     virtual const bool should_remember_mdo() const { return true; }
     virtual void remember_mdo(DataLayout* p) { MarkSweep::revisit_mdo(p); }
->>>>>>> 73672d44
   };
 
   class FollowStackClosure: public VoidClosure {
